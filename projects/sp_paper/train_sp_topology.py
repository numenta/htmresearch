#!/usr/bin/env python
# ----------------------------------------------------------------------
# Numenta Platform for Intelligent Computing (NuPIC)
# Copyright (C) 2016, Numenta, Inc.  Unless you have an agreement
# with Numenta, Inc., for a separate license for this software code, the
# following terms and conditions apply:
#
# This program is free software: you can redistribute it and/or modify
# it under the terms of the GNU Affero Public License version 3 as
# published by the Free Software Foundation.
#
# This program is distributed in the hope that it will be useful,
# but WITHOUT ANY WARRANTY; without even the implied warranty of
# MERCHANTABILITY or FITNESS FOR A PARTICULAR PURPOSE.
# See the GNU Affero Public License for more details.
#
# You should have received a copy of the GNU Affero Public License
# along with this program.  If not, see http://www.gnu.org/licenses.
#
# http://numenta.org/licenses/
# ----------------------------------------------------------------------

from optparse import OptionParser
import pprint
from tabulate import tabulate
from pylab import rcParams
<<<<<<< HEAD
import pickle

=======

import nupic.math.topology as topology
>>>>>>> 82ab5114
from nupic.research.spatial_pooler import SpatialPooler as PYSpatialPooler
from htmresearch.algorithms.faulty_spatial_pooler import FaultySpatialPooler
from htmresearch.frameworks.sp_paper.sp_metrics import (
  calculateEntropy, inspectSpatialPoolerStats,
  classificationAccuracyVsNoise, getRFCenters, calculateOverlapCurve,
  calculateStability, calculateInputSpaceCoverage, plotExampleInputOutput
)
from htmresearch.support.spatial_pooler_monitor_mixin import (
  SpatialPoolerMonitorMixin)

from htmresearch.support.sp_paper_utils import *

class MonitoredSpatialPooler(SpatialPoolerMonitorMixin,
                             PYSpatialPooler): pass

class MonitoredFaultySpatialPooler(SpatialPoolerMonitorMixin,
                                   FaultySpatialPooler): pass


from nupic.bindings.algorithms import SpatialPooler as CPPSpatialPooler
from nupic.bindings.math import GetNTAReal

from nupic.math.topology import indexFromCoordinates, coordinatesFromIndex

from htmresearch.support.generate_sdr_dataset import SDRDataSet

realDType = GetNTAReal()
uintType = "uint32"
plt.ion()
mpl.rcParams['pdf.fonttype'] = 42



def createSpatialPooler(spatialImp, spatialPoolerParameters):
  if spatialImp == 'py':
    sp = PYSpatialPooler(**spatialPoolerParameters)
  elif spatialImp == 'cpp':
    sp = CPPSpatialPooler(**spatialPoolerParameters)
  elif spatialImp == 'monitored_sp':
    sp = MonitoredSpatialPooler(**spatialPoolerParameters)
  elif spatialImp == "faulty_sp":
    sp = FaultySpatialPooler(**spatialPoolerParameters)
  elif spatialImp == "monitored_faulty_sp":
    sp = MonitoredFaultySpatialPooler(**spatialPoolerParameters)

  else:
    raise RuntimeError("Invalide spatialImp")
  return sp



def getSpatialPoolerParams(params, boosting=0, inputVectorType=None):
  if boosting > 0:
    from model_params.sp_params import spParamTopologyWithBoosting as spatialPoolerParameters
  else:
    from model_params.sp_params import spParamTopologyNoBoosting as spatialPoolerParameters

  if inputVectorType in ['randomCross']:
    from model_params.sp_params import spParamTopologyWithBoostingCross as spatialPoolerParameters

  spatialPoolerParameters['inputDimensions'] = (params['nX'], params['nY'])

  print "Spatial Pooler Parameters: "
  pprint.pprint(spatialPoolerParameters)
  return spatialPoolerParameters



def plotReceptiveFields2D(sp, Nx, Ny, seed=42):
  inputSize = Nx * Ny
  numColumns = np.product(sp.getColumnDimensions())

  nrows = 4
  ncols = 4
  fig, ax = plt.subplots(nrows, ncols)
  np.random.seed(seed)
  for r in range(nrows):
    for c in range(ncols):
      colID = np.random.randint(numColumns)
      connectedSynapses = np.zeros((inputSize,), dtype=uintType)
      sp.getConnectedSynapses(colID, connectedSynapses)

      potentialSyns = np.zeros((inputSize,), dtype=uintType)
      sp.getPotential(colID, potentialSyns)

      receptiveField = np.zeros((inputSize,), dtype=uintType)
      receptiveField[potentialSyns > 0] = 1
      receptiveField[connectedSynapses > 0] = 5
      receptiveField = np.reshape(receptiveField, (Nx, Ny))

      ax[r, c].imshow(receptiveField, interpolation="nearest", cmap='gray')
      ax[r, c].set_xticks([])
      ax[r, c].set_yticks([])
      ax[r, c].set_title('col {}'.format(colID))
  return fig



def _getArgs():
  parser = OptionParser(usage="Train HTM Spatial Pooler")
  parser.add_option("-d",
                    "--dataSet",
                    type=str,
                    default='randomBarSets',
                    dest="dataSet",
                    help="DataSet Name, choose from sparse, correlated-input"
                         "bar, cross, image")

  parser.add_option("-b",
                    "--boosting",
                    type=int,
                    default=0,
                    dest="boosting",
                    help="Whether to use boosting")

  parser.add_option("-e",
                    "--numEpochs",
                    type=int,
                    default=100,
                    dest="numEpochs",
                    help="number of epochs")

  parser.add_option("-c",
                    "--runClassification",
                    type=int,
                    default=0,
                    dest="classification",
                    help="Whether to run classification experiment")

  parser.add_option("--spatialImp",
                    type=str,
                    default="cpp",
                    dest="spatialImp",
                    help="spatial pooler implementations: py, c++, or "
                         "monitored_sp")

  parser.add_option("--trackOverlapCurve",
                    type=int,
                    default=0,
                    dest="trackOverlapCurve",
                    help="whether to track overlap curve during learning")

  parser.add_option("--checkRFCenters",
                    type=int,
                    default=0,
                    dest="checkRFCenters",
                    help="whether to track RF cneters")


  parser.add_option("--checkTestInput",
                    type=int,
                    default=0,
                    dest="checkTestInput",
                    help="whether to check response to test inputs")


  parser.add_option("--changeDataSetContinuously",
                    type=int,
                    default=0,
                    dest="changeDataSetContinuously",
                    help="whether to change data set at every epoch")

  parser.add_option("--showExampleRFs",
                    type=int,
                    default=0,
                    dest="showExampleRFs",
                    help="whether to show example RFs over training")

  parser.add_option("--changeDataSetAt",
                    type=int,
                    default=0,
                    dest="changeDataSetAt",
                    help="regenerate dataset at this iteration")

  parser.add_option("--killCellsAt",
                    type=int,
                    default=-1,
                    dest="killCellsAt",
                    help="kill a fraction of sp cells at this iteration")

  parser.add_option("--killCellPrct",
                    type=float,
                    default=0.0,
                    dest="killCellPrct",
                    help="the fraction of sp cells that will be removed")

  parser.add_option("--killInputsAfter",
                    type=int,
                    default=-1,
                    dest="killInputsAfter",
                    help="kill a fraction of inputs")

  parser.add_option("--name",
                    type=str,
                    default='defaultName',
                    dest="expName",
                    help="the fraction of sp cells that will be removed")

  (options, remainder) = parser.parse_args()
  print options
  return options, remainder



def updatePotentialRadius(sp, newPotentialRadius):
  """
  Change the potential radius for all columns
  :return:
  """
  oldPotentialRadius = sp._potentialRadius
  sp._potentialRadius = newPotentialRadius
  numColumns = np.prod(sp.getColumnDimensions())
  for columnIndex in xrange(numColumns):
    potential = sp._mapPotential(columnIndex)
    sp._potentialPools.replace(columnIndex, potential.nonzero()[0])

  sp._updateInhibitionRadius()



def initializeSPConnections(sp, potentialRaidus=10, initConnectionRadius=5):
  numColumns = np.prod(sp.getColumnDimensions())

  updatePotentialRadius(sp, newPotentialRadius=initConnectionRadius)
  for columnIndex in xrange(numColumns):
    potential = sp._mapPotential(columnIndex)
    sp._potentialPools.replace(columnIndex, potential.nonzero()[0])
    perm = sp._initPermanence(potential, 0.5)
    sp._updatePermanencesForColumn(perm, columnIndex, raisePerm=True)

  updatePotentialRadius(sp, newPotentialRadius=potentialRaidus)


def getSDRDataSetParams(inputVectorType):
  if inputVectorType == 'randomBarSets':
    params = {'dataType': 'randomBarSets',
              'numInputVectors': 100,
              'nX': 32,
              'nY': 32,
              'barHalfLength': 6,
              'numBarsPerInput': 6,
              'seed': 41}
  elif inputVectorType == 'randomBarPairs':
    params = {'dataType': 'randomBarSets',
              'numInputVectors': 1000,
              'nX': 32,
              'nY': 32,
              'barHalfLength': 3,
              'numBarsPerInput': 6,
              'seed': 41}
  elif inputVectorType == 'randomCross':
    params = {'dataType': 'randomCross',
              'numInputVectors': 200,
              'nX': 32,
              'nY': 32,
              'barHalfLength': 3,
              'numCrossPerInput': 6,
              'seed': 41}
  elif inputVectorType == 'randomSDRVaryingSparsity':
    params = {'dataType': 'randomSDRVaryingSparsity',
              'numInputVectors': 100,
              'inputSize': 1024,
              'nX': 32,
              'nY': 32,
              'minSparsity': 0.02,
              'maxSparsity': 0.2,
              'seed': 41}
  elif inputVectorType == 'randomSDR':
    params = {'dataType': 'randomSDR',
              'numInputVectors': 200,
              'inputSize': 1024,
              'nX': 32,
              'nY': 32,
              'numActiveInputBits': 20,
              'seed': 41}
  else:
    raise ValueError('unknown data type')

  return params


if __name__ == "__main__":
  plt.close('all')

  (_options, _args) = _getArgs()
  inputVectorType = _options.dataSet
  numEpochs = _options.numEpochs
  classification = _options.classification
  spatialImp = _options.spatialImp
  trackOverlapCurveOverTraining = _options.trackOverlapCurve
  changeDataSetContinuously = _options.changeDataSetContinuously
  boosting = _options.boosting
  checkTestInput = _options.checkTestInput
  changeDataSetAt = _options.changeDataSetAt
  checkRFCenters = _options.checkRFCenters
  checkRFCenters = _options.checkRFCenters
  killCellsAt = _options.killCellsAt
  killCellPrct = _options.killCellPrct
  expName = _options.expName
  inputVectorType = _options.dataSet
<<<<<<< HEAD
  showExampleRFs = _options.showExampleRFs
=======
  killInputsAfter = _options.killInputsAfter

>>>>>>> 82ab5114
  params = getSDRDataSetParams(inputVectorType)

  if expName == 'defaultName':
    expName = "dataType_{}_boosting_{}".format(
      inputVectorType, _options.boosting)

  createDirectories(expName)

  sdrData = SDRDataSet(params)
  inputVectors = sdrData.getInputVectors()
  numInputVector, inputSize = inputVectors.shape

  plt.figure()
  plt.imshow(np.reshape(inputVectors[2], (params['nX'], params['nY'])),
             interpolation='nearest', cmap='gray')
  plt.savefig('figures/exampleInputs/{}'.format(expName))
  print "Training Data Size {} Dimensions {}".format(numInputVector, inputSize)

  spParams = getSpatialPoolerParams(params, boosting, inputVectorType)
  sp = createSpatialPooler(spatialImp, spParams)

  if spatialImp in ['faulty_sp', 'py']:
    initializeSPConnections(sp, potentialRaidus=10, initConnectionRadius=5)

  columnNumber = np.prod(sp.getColumnDimensions())

  testInputs = inputVectors[:40, :]
  numTestInputs = testInputs.shape[0]
  # numTestInputs = 20
  # testInputs = np.zeros((numTestInputs, inputSize))
  # for i in range(numTestInputs):
  #   orientation = np.random.choice(['horizontal', 'vertical'])
  #   xLoc = np.random.randint(13, 18)
  #   yLoc = np.random.randint(13, 18)
  #   bar = getBar((params['nX'], params['nY']),
  #                (xLoc, yLoc), 1, orientation)
  #   testInputs[i, :] = np.reshape(bar, newshape=(1, inputSize))

  activeColumnsTestInputs = np.zeros((numTestInputs, columnNumber))
  for i in range(numTestInputs):
    outputColumns = np.zeros((columnNumber, 1), dtype=uintType)
    sp.compute(testInputs[i, :], False, outputColumns)
    # sp.growRandomSynapses()
    activeColumnsTestInputs[i][:] = np.reshape(outputColumns,
                                               (1, columnNumber))

  activeColumnsCurrentEpoch = np.zeros((numInputVector, columnNumber))
  activeColumnsPreviousEpoch = np.zeros((numInputVector, columnNumber))
  connectedCounts = np.zeros((columnNumber,), dtype=uintType)
  stabilityTrace = []
  numConnectedSynapsesTrace = []
  numNewlyConnectedSynapsesTrace = []
  numEliminatedSynapsesTrace = []
  entropyTrace = []
  meanBoostFactorTrace = []
  inputOverlapWinnerTrace = []
  noiseRobustnessTrace = []
  classificationRobustnessTrace = []
  activityTrace = []

  connectedSyns = getConnectedSyns(sp)

  epoch = 0
  while epoch < numEpochs:
    print "training SP epoch {} ".format(epoch)
    if changeDataSetContinuously or (epoch == changeDataSetAt):
      params['seed'] = epoch
      sdrData.generateInputVectors(params)
      inputVectors = sdrData.getInputVectors()
      numInputVector, inputSize = inputVectors.shape
      plt.figure(10)
      plt.clf()
      plt.imshow(np.reshape(np.sum(inputVectors, 0), (params['nX'], params['nY'])),
                 interpolation='nearest', cmap='jet')
      plt.colorbar()
      plt.savefig('figures/avgInputs/{}/epoch_{}'.format(expName, epoch))

    if killInputsAfter > 0 and epoch > killInputsAfter:
      inputSpaceDim = (params['nX'], params['nY'])
      centerColumn = indexFromCoordinates((15, 15), inputSpaceDim)
      deadInputs = topology.wrappingNeighborhood(centerColumn, 5, inputSpaceDim)
      inputVectors[:, deadInputs] = 0

    if epoch == killCellsAt:
      if spatialImp == "faulty_sp" or spatialImp == "monitored_faulty_sp":
        # sp.killCells(killCellPrct)
        centerColumn = indexFromCoordinates((15, 15), sp._columnDimensions)
        sp.killCellRegion(centerColumn, 5)

    if trackOverlapCurveOverTraining:
      noiseLevelList, inputOverlapScore, outputOverlapScore = \
        calculateOverlapCurve(sp, inputVectors[:20, :])
      noiseRobustnessTrace.append(np.trapz(np.flipud(np.mean(outputOverlapScore, 0)),
                                           noiseLevelList))
      np.savez('./results/input_output_overlap/{}/epoch_{}'.format(expName, epoch),
               noiseLevelList, inputOverlapScore, outputOverlapScore)

    if classification:
      # classify SDRs with noise
      noiseLevelList = np.linspace(0, 1.0, 21)
      classification_accuracy = classificationAccuracyVsNoise(
        sp, testInputs, noiseLevelList)
      classificationRobustnessTrace.append(
        np.trapz(classification_accuracy, noiseLevelList))
      np.savez('./results/classification/{}/epoch_{}'.format(expName, epoch),
              noiseLevelList, classification_accuracy)

    activeColumnsPreviousEpoch = copy.copy(activeColumnsCurrentEpoch)
    connectedSynsPreviousEpoch = copy.copy(connectedSyns)

    # train SP here,
    # Learn is turned off at the first epoch to gather stats of untrained SP
    learn = False if epoch == 0 else True

    # randomize the presentation order of input vectors
    sdrOrders = np.random.permutation(np .arange(numInputVector))
    activeColumnsCurrentEpoch = runSPOnBatch(
      sp, inputVectors, learn, sdrOrders)

    sp.getConnectedCounts(connectedCounts)
    connectedSyns = getConnectedSyns(sp)

    entropyTrace.append(calculateEntropy(activeColumnsCurrentEpoch))

    boostFactors = np.zeros((columnNumber, ), dtype=realDType)
    sp.getBoostFactors(boostFactors)
    meanBoostFactorTrace.append(np.mean(boostFactors))

    activeDutyCycle = np.zeros((columnNumber, ), dtype=realDType)
    sp.getActiveDutyCycles(activeDutyCycle)

    if checkRFCenters:
      RFcenters, avgDistToCenter = getRFCenters(sp, params, type='connected')
      if spatialImp == 'faulty_sp':
        aliveColumns = sp.getAliveColumns()
      else:
        aliveColumns = np.arange(columnNumber)
      fig = plotReceptiveFieldCenter(RFcenters[aliveColumns, :],
                                     connectedCounts[aliveColumns],
                                     (params['nX'], params['nY']))
      plt.savefig('./figures/RFcenters/{}/epoch_{}.png'.format(expName, epoch))
      plt.close(fig)
      np.savez('./results/RFcenters/{}/epoch_{}'.format(expName, epoch),
               RFcenters, avgDistToCenter)

    if checkTestInput:
      RFcenters, avgDistToCenter = getRFCenters(sp, params, type='connected')
      inputIdx = 0
      outputColumns = np.zeros((columnNumber, 1), dtype=uintType)
      sp.compute(testInputs[inputIdx, :], False, outputColumns)
      activeColumns = np.where(outputColumns > 0)[0]
      fig = plotReceptiveFieldCenter(RFcenters[aliveColumns, :],
                                     connectedCounts[aliveColumns],
                                     (params['nX'], params['nY']))
      plt.scatter(RFcenters[activeColumns, 0], RFcenters[activeColumns, 1],
                  color='r')
      plt.savefig(
        './figures/ResponseToTestInputs/{}/epoch_{}.png'.format(expName, epoch))

    if showExampleRFs:
      fig = plotReceptiveFields2D(sp, params['nX'], params['nY'])
      plt.savefig('figures/exampleRFs/{}/epoch_{}'.format(expName, epoch))
      plt.close(fig)

    if epoch >= 0:
      inputSpaceCoverage = calculateInputSpaceCoverage(sp)
      np.savez('./results/InputCoverage/{}/{}'.format(expName, epoch),
               inputSpaceCoverage, connectedCounts)

      plt.figure(2)
      plt.clf()
      plt.imshow(inputSpaceCoverage, interpolation='nearest', cmap="jet")
      plt.colorbar()
      plt.savefig(
        './figures/InputCoverage/{}/epoch_{}.png'.format(expName, epoch))

    if epoch >= 1:
      stability = calculateStability(activeColumnsCurrentEpoch,
                                     activeColumnsPreviousEpoch)
      stabilityTrace.append(stability)

      numConnectedSynapsesTrace.append(np.sum(connectedCounts))

      numNewSynapses = connectedSyns - connectedSynsPreviousEpoch
      numNewSynapses[numNewSynapses < 0] = 0
      numNewlyConnectedSynapsesTrace.append(np.sum(numNewSynapses))

      numEliminatedSynapses = connectedSynsPreviousEpoch - connectedSyns
      numEliminatedSynapses[numEliminatedSynapses < 0] = 0
      numEliminatedSynapsesTrace.append(np.sum(numEliminatedSynapses))

      activityTrace.append(np.mean(np.sum(activeColumnsCurrentEpoch, 1)))
      metrics = {'connected syn': [numConnectedSynapsesTrace[-1]],
                 'new syn': [numNewlyConnectedSynapsesTrace[-1]],
                 'remove syn': [numEliminatedSynapsesTrace[-1]],
                 'stability': [stabilityTrace[-1]],
                 'entropy': [entropyTrace[-1]],
                 'activity': [activityTrace[-1]]}
      if trackOverlapCurveOverTraining:
        metrics['noise-robustness'] = [noiseRobustnessTrace[-1]]
      if classification:
        metrics['classification'] = [classificationRobustnessTrace[-1]]
      print tabulate(metrics, headers="keys")
    epoch += 1

  # plot stats over training
  fileName = 'figures/network_stats_over_training_{}.pdf'.format(expName)
  axs = plotSPstatsOverTime(numNewlyConnectedSynapsesTrace,
                            numEliminatedSynapsesTrace,
                            noiseRobustnessTrace,
                            stabilityTrace,
                            entropyTrace,
                            fileName)

  traces = {'numNewlyConnectedSynapsesTrace': numNewlyConnectedSynapsesTrace,
            'numEliminatedSynapsesTrace': numEliminatedSynapsesTrace,
            'noiseRobustnessTrace': noiseRobustnessTrace,
            'stabilityTrace': stabilityTrace,
            'entropyTrace': entropyTrace,
            'expName': expName}
  pickle.dump(traces, open('./results/traces/{}/trace'.format(expName), 'wb'))


  plotReceptiveFields2D(sp, params['nX'], params['nY'])
  inspectSpatialPoolerStats(sp, inputVectors, inputVectorType + "afterTraining")

  plotExampleInputOutput(sp, inputVectors, expName + "final")

<|MERGE_RESOLUTION|>--- conflicted
+++ resolved
@@ -24,13 +24,9 @@
 import pprint
 from tabulate import tabulate
 from pylab import rcParams
-<<<<<<< HEAD
-import pickle
-
-=======
 
 import nupic.math.topology as topology
->>>>>>> 82ab5114
+
 from nupic.research.spatial_pooler import SpatialPooler as PYSpatialPooler
 from htmresearch.algorithms.faulty_spatial_pooler import FaultySpatialPooler
 from htmresearch.frameworks.sp_paper.sp_metrics import (
@@ -331,12 +327,10 @@
   killCellPrct = _options.killCellPrct
   expName = _options.expName
   inputVectorType = _options.dataSet
-<<<<<<< HEAD
+
   showExampleRFs = _options.showExampleRFs
-=======
   killInputsAfter = _options.killInputsAfter
 
->>>>>>> 82ab5114
   params = getSDRDataSetParams(inputVectorType)
 
   if expName == 'defaultName':
