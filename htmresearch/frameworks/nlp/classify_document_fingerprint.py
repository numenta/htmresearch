# ----------------------------------------------------------------------
# Numenta Platform for Intelligent Computing (NuPIC)
# Copyright (C) 2016, Numenta, Inc.  Unless you have purchased from
# Numenta, Inc. a separate commercial license for this software code, the
# following terms and conditions apply:
#
# This program is free software: you can redistribute it and/or modify
# it under the terms of the GNU Affero Public License version 3 as
# published by the Free Software Foundation.
#
# This program is distributed in the hope that it will be useful,
# but WITHOUT ANY WARRANTY; without even the implied warranty of
# MERCHANTABILITY or FITNESS FOR A PARTICULAR PURPOSE.
# See the GNU Affero Public License for more details.
#
# You should have received a copy of the GNU Affero Public License
# along with this program.  If not, see http://www.gnu.org/licenses.
#
# http://numenta.org/licenses/
# ----------------------------------------------------------------------

import numpy

from htmresearch.frameworks.classification.classification_network import (
  configureNetwork)
from htmresearch.encoders import EncoderTypes
from htmresearch.encoders.cio_encoder import CioEncoder
from htmresearch.frameworks.nlp.classify_network_api import (
  ClassificationNetworkAPI
)

modelConfig = {
  "sensorRegionConfig": {
    "regionEnabled": True,
    "regionName": "sensor",
    "regionType": "py.LanguageSensor",
    "regionParams": {
      "verbosity": 0,
      "numCategories": 3
      },
    "encoders": {}
  },
  "classifierRegionConfig": {
    "regionEnabled": True,
    "regionName": "classifier",
    "regionType": "py.KNNClassifierRegion",
    "regionParams": {
      "k": None,  # To be filled in by constructor
      "distanceMethod": "rawOverlap",
      "maxCategoryCount": None,  # To be filled in by constructor
    }
  }
}


class ClassificationModelDocumentFingerprint(ClassificationNetworkAPI):
  """
  Classify documents using a KNN classifier and CIO fingerprints created from
  a full document at time, rather than individual words/tokens.

  TODO: this class shares a lot of code with ClassificationModelHTM.  We should
  create a mid-level class for those models that use the network API. This class
  can keep all the common code.
  """

  def __init__(self,
               retinaScaling=1.0,
               retina="en_associative",
               apiKey=None,
               k=1,
               **kwargs):
    """
    @param retinaScaling      (float)   Scales the dimensions of the SDRs.
    @param retina             (str)     Name of Cio retina.
    @param apiKey             (str)     Key for Cio API.
    @param k                  (int)     The k for KNN classifier

    Note classifierMetric is not specified here as it is in other models. This
    is done in the network config file.
    """
    super(ClassificationModelDocumentFingerprint, self).__init__(**kwargs)

    self.retinaScaling = retinaScaling
    self.retina = retina
    self.apiKey = apiKey
    self.currentDocument = None
    self._initModel(k)
    self._initializeRegionHelpers()


  def _initModel(self, k):
    """
    Initialize the network
    """
    encoder = CioEncoder(retinaScaling=self.retinaScaling,
                         retina=self.retina,
                         fingerprintType=EncoderTypes.document,
                         apiKey=self.apiKey,
                         verbosity=self.verbosity-1)

    modelConfig["classifierRegionConfig"]["regionParams"]["k"] = k
    modelConfig["classifierRegionConfig"]["regionParams"][
                "maxCategoryCount"] = self.numLabels
    self.networkConfig = modelConfig
    self.network = configureNetwork(None, self.networkConfig, encoder)


  def trainToken(self, token, labels, sampleId, resetSequence=0):
    """
    Train the model with the given text token, associated labels, and
<<<<<<< HEAD
    sequence ID. This model buffers the tokens, labels, and IDs until
    resetSequence=1, at which point the model is trained with the buffered data.

=======
    sequence ID. This model buffers the tokens, etc. until reset=1 at which
    point the model is trained with the buffered tokens and the labels and
    sampleId sent in that call.
>>>>>>> c4bea0b5
    See base class for description of parameters.
    """
    # Accumulate text
    if self.currentDocument is None:
      self.currentDocument = [token]
    else:
      self.currentDocument.append(token)

    # If reset issued, train on this document
    if resetSequence == 1:
      document = " ".join(self.currentDocument)
      sensor = self.sensorRegion.getSelf()
      sensor.addDataToQueue(document, labels, sampleId, resetSequence)

      for region in self.learningRegions:
        region.setParameter("learningMode", True)
      self.network.run(1)
      self.currentDocument = None

      # Print the outputs of each region
      if self.verbosity >= 2:
        print "Training with document:",document
        print "SequenceId:",sampleId
        if self.verbosity >= 3:
          self.printRegionOutputs()


  def inferToken(self, token, resetSequence=0, returnDetailedResults=False,
                 sortResults=True):
    """
    Classify the token (i.e. run inference on the model with this document) and
    return classification results and a list of sampleIds and distances.
    Repeated sampleIds are NOT removed from the results.
    See base class for description of parameters.
    """
    # Accumulate text
    if self.currentDocument is None:
      self.currentDocument = [token]
    else:
      self.currentDocument.append(token)

    # If reset issued, classify this document
    if resetSequence == 1:

      for region in self.learningRegions:
        region.setParameter("learningMode", False)
      document = " ".join(self.currentDocument)
      sensor = self.sensorRegion.getSelf()
      sensor.addDataToQueue(token=document, categoryList=[None],
                            sequenceId=-1, reset=resetSequence)
      self.network.run(1)

      if self.verbosity >= 2:
        print "Classifying document:",document
        self.printRegionOutputs()

      self.currentDocument = None
      categoryVotes = self.classifierRegion.getOutputData(
          "categoriesOut")[0:self.numLabels]

      if returnDetailedResults:
        # Accumulate the ids. Sort results if requested
        dist = self.classifierRegion.getSelf().getLatestDistances()

        classifier = self.getClassifier()
        if sortResults:
          idList = []
          sortedIndices = dist.argsort()
          for i in sortedIndices:
            idList.append(classifier.getPartitionId(i))
          sortedDistances = dist[sortedIndices]
          return categoryVotes, idList, sortedDistances

        else:
          idList = [classifier.getPartitionId(i) for i in xrange(len(dist))]
          return categoryVotes, idList, dist

      else:
        # Non-detailed results
        return categoryVotes, None, None

    else:

      return numpy.zeros(self.numLabels), [], numpy.zeros(0)<|MERGE_RESOLUTION|>--- conflicted
+++ resolved
@@ -108,15 +108,9 @@
   def trainToken(self, token, labels, sampleId, resetSequence=0):
     """
     Train the model with the given text token, associated labels, and
-<<<<<<< HEAD
     sequence ID. This model buffers the tokens, labels, and IDs until
     resetSequence=1, at which point the model is trained with the buffered data.
 
-=======
-    sequence ID. This model buffers the tokens, etc. until reset=1 at which
-    point the model is trained with the buffered tokens and the labels and
-    sampleId sent in that call.
->>>>>>> c4bea0b5
     See base class for description of parameters.
     """
     # Accumulate text
