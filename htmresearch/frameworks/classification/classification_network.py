#!/usr/bin/env python
# ----------------------------------------------------------------------
# Numenta Platform for Intelligent Computing (NuPIC)
# Copyright (C) 2015, Numenta, Inc.  Unless you have an agreement
# with Numenta, Inc., for a separate license for this software code, the
# following terms and conditions apply:
#
# This program is free software: you can redistribute it and/or modify
# it under the terms of the GNU Affero Public License version 3 as
# published by the Free Software Foundation.
#
# This program is distributed in the hope that it will be useful,
# but WITHOUT ANY WARRANTY; without even the implied warranty of
# MERCHANTABILITY or FITNESS FOR A PARTICULAR PURPOSE.
# See the GNU Affero Public License for more details.
#
# You should have received a copy of the GNU Affero Public License
# along with this program.  If not, see http://www.gnu.org/licenses.
#
# http://numenta.org/licenses/
# ----------------------------------------------------------------------
"""
The methods here are a factory to create a classification network
of any of sensor, SP, TM, TP, and classifier regions.
"""
import copy
<<<<<<< HEAD

try:
  import simplejson as json
except ImportError:
  import json
=======
import simplejson as json
>>>>>>> 9bbf4648
import logging
import numpy
import sys

from nupic.encoders import MultiEncoder
from nupic.engine import Network
from nupic.engine import pyRegions

<<<<<<< HEAD
=======
from htmresearch.support.register_regions import registerResearchRegion

>>>>>>> 9bbf4648
_PY_REGIONS = [r[1] for r in pyRegions]
_LOGGER = logging.getLogger(__name__)
logging.basicConfig(format='[%(levelname)s] %(message)s', level=logging.INFO,
                    stream=sys.stdout)
TEST_PARTITION_NAME = "test"



def _createEncoder(encoders):
  """
  Creates and returns a MultiEncoder.

  @param encoders: (dict) Keys are the encoders' names, values are dicts of
  the params; an example is shown below.
  @return encoder: (MultiEncoder) See nupic.encoders.multi.py. Example input:
    {"energy": {"fieldname": u"energy",
                "type": "ScalarEncoder",
                "name": u"consumption",
                "minval": 0.0,
                "maxval": 100.0,
                "w": 21,
                "n": 500},
     "timestamp": {"fieldname": u"timestamp",
                   "type": "DateEncoder",
                   "name": u"timestamp_timeOfDay",
                   "timeOfDay": (21, 9.5)},
    }
  """
  if not isinstance(encoders, dict):
    raise TypeError("Encoders specified in incorrect format.")

  encoder = MultiEncoder()
  encoder.addMultipleEncoders(encoders)

  return encoder



def _setScalarEncoderMinMax(networkConfig, dataSource):
  """
  Set the min and max values of a scalar encoder.

  @param networkConfig: (dict) configuration of the network.
  @param dataSource: (RecordStream) the input source
  """
  fieldName = getEncoderParam(networkConfig, "scalarEncoder", "fieldname")
  minval = dataSource.getFieldMin(fieldName)
  maxval = dataSource.getFieldMax(fieldName)
  networkConfig["sensorRegionConfig"]["encoders"]["scalarEncoder"]["minval"] = (
    minval)
  networkConfig["sensorRegionConfig"]["encoders"]["scalarEncoder"]["maxval"] = (
    maxval)



def _createSensorRegion(network, regionConfig, dataSource, encoder=None,
                        moduleName=None):
  """
  Register a sensor region and initialize it the sensor region with an encoder
  and data source.

  @param network: (Network) The network instance.
  @param regionConfig: (dict) configuration of the sensor region
  @param dataSource: (RecordStream) Sensor region reads data from here.
  @param encoder: (Encoder) encoding object to use instead of specifying in
    networkConfig.
  @param moduleName: (str) location of the region class, only needed if 
    registering a region that is outside the expected "regions/" dir.
  @return sensorRegion: (PyRegion) Sensor region of the network.
  """
  regionType = regionConfig["regionType"]
  regionName = regionConfig["regionName"]
  regionParams = regionConfig["regionParams"]
  encoders = regionConfig["encoders"]
  if not encoders:
    encoders = encoder

  _addRegisteredRegion(network, regionConfig, moduleName)

  # getSelf() returns the actual region, instead of a region wrapper
  sensorRegion = network.regions[regionName].getSelf()

  if isinstance(encoders, dict):
    # Add encoder(s) from params dict.
    sensorRegion.encoder = _createEncoder(encoders)
  else:
    sensorRegion.encoder = encoders

  sensorRegion.dataSource = dataSource

  return sensorRegion



def _addRegisteredRegion(network, regionConfig, moduleName=None):
  """
  Add the region to the network, and register it if necessary. Return the
  added region.
  """
  regionName = regionConfig["regionName"]
  regionType = regionConfig["regionType"]
  regionParams = regionConfig["regionParams"]

  regionTypeName = regionType.split(".")[1]
  if regionTypeName not in _PY_REGIONS:
    registerResearchRegion(regionTypeName, moduleName)

  return network.addRegion(regionName, regionType, json.dumps(regionParams))


def _createRegion(network, regionConfig, moduleName=None):
  """
  Create the SP, TM, TP, or classifier region.

  @param network: (Network) The region will be a node in this network.
  @param regionConfig: (dict) The region configuration
  @return region: (PyRegion) region of the network.
  """
  region = _addRegisteredRegion(network, regionConfig, moduleName)

  # Disable learning at initialization.
  region.setParameter("learningMode", False)

  # Inference mode outputs the current inference (i.e. active columns).
  # Okay to always leave inference mode on; only there for some corner cases.
  region.setParameter("inferenceMode", True)

  return region



def _linkRegions(network,
                 sensorRegionName,
                 previousRegionName,
                 currentRegionName):
  """
  Link the previous region to the current region and propagate the
  sequence reset from the sensor region.

  @param network: (Network) regions to be linked are nodes in this network.
  @param sensorRegionName: (str) name of the sensor region
  @param previousRegionName: (str) parent node in the network
  @param currentRegionName: (str) current node in the network
  """
  network.link(previousRegionName, currentRegionName, "UniformLink", "")
  network.link(sensorRegionName, currentRegionName, "UniformLink", "",
               srcOutput="resetOut", destInput="resetIn")
  network.link(sensorRegionName, currentRegionName, "UniformLink", "",
               srcOutput="sequenceIdOut", destInput="sequenceIdIn")



def _validateRegionWidths(previousRegionWidth, currentRegionWidth):
  """
  Make sure previous and current region have compatible input and output width

  @param previousRegionWidth: (int) width of the previous region in the network
  @param currentRegionWidth: (int) width of the current region
  """

  if previousRegionWidth != currentRegionWidth:
    raise ValueError("Region widths do not fit. Output width = {}, "
                     "input width = {}.".format(previousRegionWidth,
                                                currentRegionWidth))



def configureNetwork(dataSource, networkParams, encoder=None):
  """
  Configure the network for various experiment values.

  @param dataSource: (RecordStream) CSV file record stream.
  @param networkParams: (dict) the configuration of this network.
  @param encoder: (Encoder) encoding object to use instead of specifying in
    networkConfig.
  """
  encoderDict = networkParams["sensorRegionConfig"].get("encoders")
  if not encoderDict and not encoder:
    raise ValueError("No encoder specified; cannot create sensor region.")

  # if the sensor region has a scalar encoder, then set the min and max values.
  scalarEncoder = encoderDict.get("scalarEncoder")
  if (("ScalarEncoder" == scalarEncoder["type"])
      or ("AdaptiveScalarEncoder" == scalarEncoder["type"])):
    if scalarEncoder["minval"] is None or scalarEncoder["maxval"] is None:
      _setScalarEncoderMinMax(networkParams, dataSource)

  network = createNetwork(dataSource, networkParams, encoder)

  # Need to init the network before it can run.
  network.initialize()
  return network



def createNetwork(dataSource, networkConfig, encoder=None):
  """
  Create and initialize the network instance with regions for the sensor, SP,
  TM, and classifier. Before running, be sure to init w/ network.initialize().

  @param dataSource: (RecordStream) Sensor region reads data from here.
  @param networkConfig: (dict) the configuration of this network.
  @param encoder: (Encoder) encoding object to use instead of specifying in
    networkConfig.
  @return network: (Network) Sample network. E.g. Sensor -> SP -> TM -> Classif.
  """
  network = Network()

  # Create sensor region (always enabled)
  sensorRegionConfig = networkConfig["sensorRegionConfig"]
  sensorRegionName = sensorRegionConfig["regionName"]
  sensorRegion = _createSensorRegion(network,
                                     sensorRegionConfig,
                                     dataSource,
                                     encoder)

  # Keep track of the previous region name and width to validate and link the
  # input/output width of two consecutive regions.
  previousRegion = sensorRegionName
  previousRegionWidth = sensorRegion.encoder.getWidth()

  networkRegions = [r for r in networkConfig.keys()
                    if networkConfig[r]["regionEnabled"]]

  if "spRegionConfig" in networkRegions:
    # create SP region, if enabled
    regionConfig = networkConfig["spRegionConfig"]
    regionName = regionConfig["regionName"]
    regionParams = regionConfig["regionParams"]
    regionParams["inputWidth"] = sensorRegion.encoder.getWidth()
    spRegion = _createRegion(network, regionConfig)
    _validateRegionWidths(previousRegionWidth, spRegion.getSelf().inputWidth)
    _linkRegions(network,
                 sensorRegionName,
                 previousRegion,
                 regionName)
    previousRegion = regionName
    previousRegionWidth = spRegion.getSelf().columnCount

  if "tmRegionConfig" in networkRegions:
    # create TM region, if enabled
    regionConfig = networkConfig["tmRegionConfig"]
    regionName = regionConfig["regionName"]
    regionParams = regionConfig["regionParams"]
    regionParams["inputWidth"] = regionParams["columnCount"]
    tmRegion = _createRegion(network, regionConfig)
    _validateRegionWidths(previousRegionWidth, tmRegion.getSelf().columnCount)
    _linkRegions(network,
                 sensorRegionName,
                 previousRegion,
                 regionName)
    previousRegion = regionName
    previousRegionWidth = (tmRegion.getSelf().columnCount *
                           tmRegion.getSelf().cellsPerColumn)

  if "tpRegionConfig" in networkRegions:
    # create TP region, if enabled
    regionConfig = networkConfig["tpRegionConfig"]
    regionName = regionConfig["regionName"]
    regionParams = regionConfig["regionParams"]
    regionParams["inputWidth"] = previousRegionWidth
    tpRegion = _createRegion(network, regionConfig,
                             moduleName="htmresearch.regions.TemporalPoolerRegion")
    _validateRegionWidths(previousRegionWidth,
                          tpRegion.getSelf()._inputWidth)
    _linkRegions(network,
                 sensorRegionName,
                 previousRegion,
                 regionName)
    previousRegion = regionName
<<<<<<< HEAD
    network.link(sensorRegionName, regionName, "UniformLink", "",
                 srcOutput="sequenceIdOut", destInput="sequenceIdIn")
=======
>>>>>>> 9bbf4648

  # Create classifier region (always enabled)
  regionConfig = networkConfig["classifierRegionConfig"]
  regionName = regionConfig["regionName"]
  _createRegion(network, regionConfig)
  # Link the classifier to previous region and sensor region - to send in
  # category labels.
  network.link(previousRegion, regionName, "UniformLink", "")
  network.link(sensorRegionName,
               regionName,
               "UniformLink",
               "",
               srcOutput="categoryOut",
               destInput="categoryIn")

  # Link in sequenceId/partitionId if the appropriate input exists
  classifierSpec = network.regions[regionName].getSpec()
  if classifierSpec.inputs.contains('partitionIn'):
    network.link(sensorRegionName, regionName, "UniformLink", "",
                 srcOutput="sequenceIdOut", destInput="partitionIn")
  

  return network



def _enableRegionLearning(network,
                          trainedRegionNames,
                          regionName,
                          recordNumber):
  """
  Enable learning for a specific region.

  @param network: (Network) the network instance
  @param trainedRegionNames: (list) regions that have been trained on the
    input data.
  @param regionName: (str) name of the current region
  @param recordNumber: (int) value of the current record number
  """

  network.regions[regionName].setParameter("learningMode", True)
  phaseInfo = ("-> Training '%s'. RecordNumber=%s. Learning is ON for %s, "
               "but OFF for the remaining regions." % (regionName,
                                                       recordNumber,
                                                       trainedRegionNames))
  _LOGGER.info(phaseInfo)



def _stopLearning(network, trainedRegionNames, recordNumber):
  """
  Disable learning for all trained regions.

  @param network: (Network) the network instance
  @param trainedRegionNames: (list) regions that have been trained on the
    input data.
  @param recordNumber: (int) value of the current record number
  """

  for regionName in trainedRegionNames:
    region = network.regions[regionName]
    region.setParameter("learningMode", False)

  phaseInfo = ("-> Test phase. RecordNumber=%s. "
               "Learning is OFF for all regions: %s" % (recordNumber,
                                                        trainedRegionNames))
  _LOGGER.info(phaseInfo)



def trainNetwork(network, networkConfig, networkPartitions, numRecords):
  """
  Train the network.

  @param network: (Network) a Network instance to run.
  @param networkConfig: (dict) params for network regions.
  @param networkPartitions: (list of tuples) Region names and index at which the
   region is to begin learning, including a test partition (the last entry).
  @param numRecords: (int) Number of records of the input dataset.
  """

  partitions = copy.deepcopy(networkPartitions)  # preserve original partitions

  sensorRegion = network.regions[
    networkConfig["sensorRegionConfig"].get("regionName")]
  classifierRegion = network.regions[
    networkConfig["classifierRegionConfig"].get("regionName")]

  # Keep track of the regions that have been trained.
  trainedRegionNames = []
  numCorrect = 0
  numTestRecords = 0
  for recordNumber in xrange(numRecords):
    # Run the network for a single iteration.
    network.run(1)

    if recordNumber == partitions[0][1]:
      # end of the current partition
      partitionName = partitions[0][0]

      if partitionName == TEST_PARTITION_NAME:
        _stopLearning(network, trainedRegionNames, recordNumber)

      else:
        partitions.pop(0)
        trainedRegionNames.append(partitionName)
        _enableRegionLearning(network,
                              trainedRegionNames,
                              partitionName,
                              recordNumber)

    if recordNumber >= partitions[-1][1]:
      # evaluate the predictions on the test set
      # classifierConfig = networkConfig["classifierRegionConfig"]
      classifierRegion.setParameter("inferenceMode", True)

      actualValue = sensorRegion.getOutputData("categoryOut")[0]
      inferredValue = _getClassifierInference(classifierRegion)
      if actualValue == inferredValue:
        numCorrect += 1
      _LOGGER.debug("recordNum=%s, actualValue=%s, inferredValue=%s"
                    % (recordNumber, actualValue, inferredValue))
      numTestRecords += 1

  classificationAccuracy = round(100.0 * numCorrect / numTestRecords, 2)

  results = ("RESULTS: accuracy=%s | %s correctly classified records out of %s "
             "test records \n" % (classificationAccuracy,
                                  numCorrect,
                                  numTestRecords))
  _LOGGER.info(results)

  return classificationAccuracy



def setNetworkLearningMode(network, regionNames, learningMode):
  """
  Set the learning mode of the regions in the network.
  @param regionNames: (list of strings) list of regions for which the 
    learning rule will be updated.
  @param learningMode: (boolean) learning mode. 1 if learning is on. 0 otherwise
  """

  for regionName in regionNames:
    region = network.regions[regionName]
    region.setParameter("learningMode", learningMode)



def classifyNextRecord(network, networkConfig, timestamp,
                       value, category):
  """
  Classify the next record by running one iteration of the network. To be 
  able to specify the next record manually, the sensor region type must be 
  py.CustomRecordSensor (otherwise this raises a ValueError). If the next 
  record is specified manually, the HTM network won't be getting the next 
  record from the data source, but rather via the params that are being passed 
  (i.e. timestamp, value, category). 
  
  :param network: (Network) A network instance to run.
  :param networkConfig: (dict) The configuration of the network.
  :param timestamp: (int) The timestamp of the next record to be processed 
    by the network.
  :param value:  (float) The value of the next record to be processed 
    by the network.
  :param category: (int) The category of the next record to be processed 
    by the network.
  :return classificationResults: (dict) classification results. E.g:
    
    classificationResults = {'bestInference': <float>,
                             'inferences': [<float>, ..., <float>]}
              
  """

  sensorRegionType = networkConfig["sensorRegionConfig"]["regionType"]
  sensorRegionName = networkConfig["sensorRegionConfig"].get("regionName")
  sensorRegion = network.regions[sensorRegionName]

  if not sensorRegionType == "py.CustomRecordSensor":
    raise ValueError("To be able to pass custom data to the sensor region "
                     "you must use a region of type 'py.CustomRecordSensor'"
                     "(but region type is %s)." % sensorRegionType)

  # Don't get the data from the data source (by setting the param to False) 
  # since we are passing the values of the next record manually.
  sensorRegion.setParameter("useDataSource", False)

  # Set the values of the next record manually
  sensorRegion.setParameter("nextValue", value)
  sensorRegion.setParameter("nextCategory", category)
  sensorRegion.setParameter("nextTimestamp", timestamp)

  # Run the network for a single iteration.
  network.run(1)

  classifierRegion = network.regions[
    networkConfig["classifierRegionConfig"].get("regionName")]

  return {
    "bestInference": _getClassifierInference(classifierRegion),
    "inferences": classifierRegion.getOutputData("categoriesOut")
  }



def _getClassifierInference(classifierRegion):
  """Return output categories from the classifier region."""
  if classifierRegion.type == "py.KNNClassifierRegion":
    # The use of numpy.lexsort() here is to first sort by labelFreq, then
    # sort by random values; this breaks ties in a random manner.
    inferenceValues = classifierRegion.getOutputData("categoriesOut")
    randomValues = numpy.random.random(inferenceValues.size)
    return numpy.lexsort((randomValues, inferenceValues))[-1]

  elif classifierRegion.type == "py.CLAClassifierRegion":
    return classifierRegion.getOutputData("categoriesOut")[0]



def getEncoderParam(networkConfig, encoderName, paramName):
  """
  Get the value of an encoder parameter for the sensor region.

  @param networkConfig: (dict) the configuration of the network
  @param encoderName: (str) name of the encoder. E.g. 'ScalarEncoder'.
  @param paramName: (str) name of the param to update. E.g. 'minval'.
  @return paramValue: None if key 'paramName' does not exist. Value otherwise.
  """
  return networkConfig["sensorRegionConfig"]["encoders"][encoderName].get(
      paramName)<|MERGE_RESOLUTION|>--- conflicted
+++ resolved
@@ -24,15 +24,7 @@
 of any of sensor, SP, TM, TP, and classifier regions.
 """
 import copy
-<<<<<<< HEAD
-
-try:
-  import simplejson as json
-except ImportError:
-  import json
-=======
 import simplejson as json
->>>>>>> 9bbf4648
 import logging
 import numpy
 import sys
@@ -41,11 +33,8 @@
 from nupic.engine import Network
 from nupic.engine import pyRegions
 
-<<<<<<< HEAD
-=======
 from htmresearch.support.register_regions import registerResearchRegion
 
->>>>>>> 9bbf4648
 _PY_REGIONS = [r[1] for r in pyRegions]
 _LOGGER = logging.getLogger(__name__)
 logging.basicConfig(format='[%(levelname)s] %(message)s', level=logging.INFO,
@@ -316,11 +305,6 @@
                  previousRegion,
                  regionName)
     previousRegion = regionName
-<<<<<<< HEAD
-    network.link(sensorRegionName, regionName, "UniformLink", "",
-                 srcOutput="sequenceIdOut", destInput="sequenceIdIn")
-=======
->>>>>>> 9bbf4648
 
   # Create classifier region (always enabled)
   regionConfig = networkConfig["classifierRegionConfig"]
