--- conflicted
+++ resolved
@@ -189,6 +189,9 @@
   L4Params["apicalInputWidth"] = networkConfig["L2Params"]["cellCount"]
 
   network.addRegion(
+    externalInputName, "py.RawSensor",
+    json.dumps({"outputWidth": networkConfig["externalInputSize"]}))
+  network.addRegion(
     sensorInputName, "py.RawSensor",
     json.dumps({"outputWidth": networkConfig["sensorInputSize"]}))
 
@@ -206,23 +209,9 @@
   # Set phases appropriately so regions are executed in the proper sequence
   # This is required when we create multiple columns - the order of execution
   # is not the same as the order of region creation.
+  network.setPhases(externalInputName,[0])
   network.setPhases(sensorInputName,[0])
 
-<<<<<<< HEAD
-  # Add and link in external sensor only if requested
-  if networkConfig["externalInputSize"] > 0:
-    network.addRegion(
-      externalInputName, "py.RawSensor",
-      json.dumps({"outputWidth": networkConfig["externalInputSize"]}))
-    network.setPhases(externalInputName,[0])
-
-    network.link(externalInputName, L4ColumnName, "UniformLink", "",
-                 srcOutput="dataOut", destInput="externalBasalInput")
-
-  # Link other sensors to L4
-  network.link(sensorInputName, L4ColumnName, "UniformLink", "",
-               srcOutput="dataOut", destInput="feedForwardInput")
-=======
   _setLateralSPPhases(network, networkConfig)
   _setFeedForwardSPPhases(network, networkConfig)
 
@@ -232,7 +221,6 @@
   # Link SP region(s), if applicable
   _linkLateralSPRegion(network, networkConfig, externalInputName, L4ColumnName)
   _linkFeedForwardSPRegion(network, networkConfig, sensorInputName, L4ColumnName)
->>>>>>> 6c2d2f22
 
   # Link L4 to L2, and L2's feedback to L4
   network.link(L4ColumnName, L2ColumnName, "UniformLink", "",
