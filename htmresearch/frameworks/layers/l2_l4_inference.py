# ----------------------------------------------------------------------
# Numenta Platform for Intelligent Computing (NuPIC)
# Copyright (C) 2016, Numenta, Inc.  Unless you have an agreement
# with Numenta, Inc., for a separate license for this software code, the
# following terms and conditions apply:
#
# This program is free software: you can redistribute it and/or modify
# it under the terms of the GNU Affero Public License version 3 as
# published by the Free Software Foundation.
#
# This program is distributed in the hope that it will be useful,
# but WITHOUT ANY WARRANTY; without even the implied warranty of
# MERCHANTABILITY or FITNESS FOR A PARTICULAR PURPOSE.
# See the GNU Affero Public License for more details.
#
# You should have received a copy of the GNU Affero Public License
# along with this program.  If not, see http://www.gnu.org/licenses.
#
# http://numenta.org/licenses/
# ----------------------------------------------------------------------

"""
This class allows to easily create experiments using a L4-L2 network for
inference over objects. It uses the network API and multiple regions (raw
sensors for sensor and external input, column pooler region, extended temporal
memory region).

Here is a sample use of this class, to learn two very simple objects
and infer one of them. In this case, we use a SimpleObjectMachine to generate
objects. If no object machine is used, objects and sensations should be passed
in a very specific format (cf. learnObjects() and infer() for more
information).

  exp = L4L2Experiment(
    name="sample",
    numCorticalColumns=2,
  )

  # Set up inputs for learning
  objects = createObjectMachine(
    machineType="simple",
    numInputBits=20,
    sensorInputSize=1024,
    externalInputSize=1024,
    numCorticalColumns=2,
  )
  objects.addObject([(1, 2), (2, 3)], name=0)
  objects.addObject([(1, 2), (4, 5)], name=1)
  objectsToLearn = objects.provideObjectsToLearn()

  # Do the learning phase
  exp.learnObjects(objectsToLearn, reset=True)
  exp.printProfile()

  # Set up inputs for inference
  inferConfig = {
    "numSteps": 2,
    "noiseLevel": 0.05,
    "pairs": {
      0: [(1, 2), (2, 3)],
      1: [(2, 3), (1, 2)],
    }
  }
  objectsToInfer = objects.provideObjectToInfer(inferConfig)

  # Do the inference phase
  exp.infer(objectsToInfer,
            objectName=0, reset=True)

  exp.plotInferenceStats(
    fields=["L2 Representation",
            "Overlap L2 with object",
            "L4 Representation"],
    plotDir="plots",
  )

More examples are available in projects/layers/single_column.py and
projects/layers/multi_column.py

"""
# Disable variable/field name restrictions
# pylint: disable=C0103

import collections
import os
import random
import matplotlib.pyplot as plt
from tabulate import tabulate

from htmresearch.support.logging_decorator import LoggingDecorator
from htmresearch.support.register_regions import registerAllResearchRegions
from htmresearch.frameworks.layers.laminar_network import createNetwork



def rerunExperimentFromLogfile(logFilename):
  """
  Create an experiment class according to the sequence of operations in logFile
  and return resulting experiment instance.
  """
  callLog = LoggingDecorator.load(logFilename)

  # Assume first one is call to constructor

  exp = L4L2Experiment(*callLog[0][1]["args"], **callLog[0][1]["kwargs"])

  # Call subsequent methods, using stored parameters
  for call in callLog[1:]:
    method = getattr(exp, call[0])
    method(*call[1]["args"], **call[1]["kwargs"])

  return exp



class L4L2Experiment(object):
  """
  L4-L2 experiment.

  This experiment uses the network API to test out various properties of
  inference and learning using a sensors and an L4-L2 network. For now,
  we directly use the locations on the object.

  """


  @LoggingDecorator()
  def __init__(self,
               name,
               numCorticalColumns=1,
               inputSize=1024,
               numInputBits=20,
               externalInputSize=1024,
               L2Overrides=None,
               L4RegionType="py.ExtendedTMRegion",
               L4Overrides=None,
               numLearningPoints=3,
               seed=42,
               logCalls=False,
               enableLateralSP=False,
               lateralSPOverrides=None,
               enableFeedForwardSP=False,
               feedForwardSPOverrides=None
               ):
    """
    Creates the network.

    Parameters:
    ----------------------------
    @param   name (str)
             Experiment name

    @param   numCorticalColumns (int)
             Number of cortical columns in the network

    @param   inputSize (int)
             Size of the sensory input

    @param   numInputBits (int)
             Number of ON bits in the generated input patterns

    @param   externalInputSize (int)
             Size of the lateral input to L4 regions

    @param   L2Overrides (dict)
             Parameters to override in the L2 region

    @param   L4RegionType (string)
             The type of region to use for L4

    @param   L4Overrides (dict)
             Parameters to override in the L4 region

    @param   numLearningPoints (int)
             Number of times each pair should be seen to be learnt

    @param   logCalls (bool)
             If true, calls to main functions will be logged internally. The
             log can then be saved with saveLogs(). This allows us to recreate
             the complete network behavior using rerunExperimentFromLogfile
             which is very useful for debugging.

    @param   enableLateralSP (bool)
             If true, Spatial Pooler will be added between external input and
             L4 lateral input

    @param   lateralSPOverrides
             Parameters to override in the lateral SP region

    @param   enableFeedForwardSP (bool)
             If true, Spatial Pooler will be added between external input and
             L4 feed-forward input

    @param   feedForwardSPOverrides
             Parameters to override in the feed-forward SP region

    """
    # Handle logging - this has to be done first
    self.logCalls = logCalls

    registerAllResearchRegions()
    self.name = name

    self.numLearningPoints = numLearningPoints
    self.numColumns = numCorticalColumns
    self.inputSize = inputSize
    self.externalInputSize = externalInputSize
    self.numInputBits = numInputBits

    # seed
    self.seed = seed
    random.seed(seed)

    # update parameters with overrides
    self.config = {
      "networkType": "MultipleL4L2Columns",
      "numCorticalColumns": numCorticalColumns,
      "externalInputSize": externalInputSize,
      "sensorInputSize": inputSize,
      "L4RegionType": L4RegionType,
      "L4Params": self.getDefaultL4Params(L4RegionType, inputSize,
                                          numInputBits),
      "L2Params": self.getDefaultL2Params(inputSize, numInputBits),
    }

    if enableLateralSP:
      self.config["lateralSPParams"] = self.getDefaultLateralSPParams(inputSize)
      if lateralSPOverrides:
        self.config["lateralSPParams"].update(lateralSPOverrides)

    if enableFeedForwardSP:
      self.config["feedForwardSPParams"] = self.getDefaultFeedForwardSPParams(inputSize)
      if feedForwardSPOverrides:
        self.config["feedForwardSPParams"].update(feedForwardSPOverrides)

    if L2Overrides is not None:
      self.config["L2Params"].update(L2Overrides)

    if L4Overrides is not None:
      self.config["L4Params"].update(L4Overrides)

    # create network
    self.network = createNetwork(self.config)

    self.sensorInputs = []
    self.externalInputs = []
    self.L4Regions = []
    self.L2Regions = []

    for i in xrange(self.numColumns):
      self.sensorInputs.append(
        self.network.regions["sensorInput_" + str(i)].getSelf()
      )
      self.externalInputs.append(
        self.network.regions["externalInput_" + str(i)].getSelf()
      )
      self.L4Regions.append(
        self.network.regions["L4Column_" + str(i)]
      )
      self.L2Regions.append(
        self.network.regions["L2Column_" + str(i)]
      )

    self.L4Columns = [region.getSelf() for region in self.L4Regions]
    self.L2Columns = [region.getSelf() for region in self.L2Regions]

    # will be populated during training
    self.objectL2Representations = {}
    self.statistics = []


  @LoggingDecorator()
  def learnObjects(self, objects, reset=True):
    """
    Learns all provided objects, and optionally resets the network.

    The provided objects must have the canonical learning format, which is the
    following.
    objects should be a dict objectName: sensationList, where each
    sensationList is a list of sensations, and each sensation is a mapping
    from cortical column to a tuple of two SDR's respectively corresponding
    to the location in object space and the feature.

    For example, the input can look as follows, if we are learning a simple
    object with two sensations (with very few active bits for simplicity):

    objects = {
      "simple": [
        {
          0: (set([1, 5, 10]), set([6, 12, 52]),  # location, feature for CC0
          1: (set([6, 2, 15]), set([64, 1, 5]),  # location, feature for CC1
        },
        {
          0: (set([5, 46, 50]), set([8, 10, 11]),  # location, feature for CC0
          1: (set([1, 6, 45]), set([12, 17, 23]),  # location, feature for CC1
        },
      ]
    }

    In many uses cases, this object can be created by implementations of
    ObjectMachines (cf htm.research.object_machine_factory), through their
    method providedObjectsToLearn.

    Parameters:
    ----------------------------
    @param   objects (dict)
             Objects to learn, in the canonical format specified above

    @param   reset (bool)
             If set to True (which is the default value), the network will
             be reset after learning.

    """
    self._setLearningMode()

    for objectName, sensationList in objects.iteritems():

      # ignore empty sensation lists
      if len(sensationList) == 0:
        continue

      # keep track of numbers of iterations to run
      iterations = 0

      for sensations in sensationList:
        # learn each pattern multiple times
        for _ in xrange(self.numLearningPoints):

          for col in xrange(self.numColumns):
            location, feature = sensations[col]
            self.sensorInputs[col].addDataToQueue(list(feature), 0, 0)
            self.externalInputs[col].addDataToQueue(list(location), 0, 0)
          iterations += 1

      # actually learn the objects
      if iterations > 0:
        self.network.run(iterations)

      # update L2 representations
      self.objectL2Representations[objectName] = self.getL2Representations()

      if reset:
        # send reset signal
        self._sendReset()

  @LoggingDecorator()
  def infer(self, sensationList, reset=True, objectName=None):
    """
    Infer on given sensations.

    The provided sensationList is a list of sensations, and each sensation is
    a mapping from cortical column to a tuple of two SDR's respectively
    corresponding to the location in object space and the feature.

    For example, the input can look as follows, if we are inferring a simple
    object with two sensations (with very few active bits for simplicity):

    sensationList = [
      {
        0: (set([1, 5, 10]), set([6, 12, 52]),  # location, feature for CC0
        1: (set([6, 2, 15]), set([64, 1, 5]),  # location, feature for CC1
      },

      {
        0: (set([5, 46, 50]), set([8, 10, 11]),  # location, feature for CC0
        1: (set([1, 6, 45]), set([12, 17, 23]),  # location, feature for CC1
      },
    ]

    In many uses cases, this object can be created by implementations of
    ObjectMachines (cf htm.research.object_machine_factory), through their
    method providedObjectsToInfer.

    If the object is known by the caller, an object name can be specified
    as an optional argument, and must match the objects given while learning.

    Parameters:
    ----------------------------
    @param   objects (dict)
             Objects to learn, in the canonical format specified above

    @param   reset (bool)
             If set to True (which is the default value), the network will
             be reset after learning.

    @param   objectName (str)
             Name of the objects (must match the names given during learning).

    """
    self._unsetLearningMode()
    statistics = collections.defaultdict(list)

    if objectName is not None:
      if objectName not in self.objectL2Representations:
        raise ValueError("The provided objectName was not given during"
                         " learning")

    for sensations in sensationList:

      # feed all columns with sensations
      for col in xrange(self.numColumns):
        location, feature = sensations[col]
        self.sensorInputs[col].addDataToQueue(list(feature), 0, 0)
        self.externalInputs[col].addDataToQueue(list(location), 0, 0)
      self.network.run(1)
      self._updateInferenceStats(statistics, objectName)

    if reset:
      # send reset signal
      self._sendReset()

    # save statistics
    statistics["numSteps"] = len(sensationList)
    statistics["object"] = objectName if objectName is not None else "Unknown"

    self.statistics.append(statistics)


  def _sendReset(self, sequenceId=0):
    """
    Sends a reset signal to the network.
    """
    for col in xrange(self.numColumns):
      self.sensorInputs[col].addResetToQueue(sequenceId)
      self.externalInputs[col].addResetToQueue(sequenceId)
    self.network.run(1)


  @LoggingDecorator()
  def sendReset(self, *args, **kwargs):
    """
    Public interface to sends a reset signal to the network.  This is logged.
    """
    self._sendReset(*args, **kwargs)


  def plotInferenceStats(self,
                         fields,
                         plotDir="plots",
                         experimentID=0,
                         onePlot=True):
    """
    Plots and saves the desired inference statistics.

    Parameters:
    ----------------------------
    @param   fields (list(str))
             List of fields to include in the plots

    @param   experimentID (int)
             ID of the experiment (usually 0 if only one was conducted)

    @param   onePlot (bool)
             If true, all cortical columns will be merged in one plot.

    """
    if not os.path.exists(plotDir):
      os.makedirs(plotDir)

    plt.figure()
    stats = self.statistics[experimentID]
    objectName = stats["object"]

    for i in xrange(self.numColumns):
      if not onePlot:
        plt.figure()

      # plot request stats
      for field in fields:
        fieldKey = field + " C" + str(i)
        plt.plot(stats[fieldKey], marker='+', label=fieldKey)

      # format
      plt.legend(loc="upper right")
      plt.xlabel("Sensation #")
      plt.xticks(range(stats["numSteps"]))
      plt.ylabel("Number of active bits")
      plt.ylim(plt.ylim()[0] - 5, plt.ylim()[1] + 5)
      plt.title("Object inference for object {}".format(objectName))

      # save
      if not onePlot:
        relPath = "{}_exp_{}_C{}.png".format(self.name, experimentID, i)
        path = os.path.join(plotDir, relPath)
        plt.savefig(path)
        plt.close()

    if onePlot:
      relPath = "{}_exp_{}.png".format(self.name, experimentID)
      path = os.path.join(plotDir, relPath)
      plt.savefig(path)
      plt.close()


  def getInferenceStats(self, experimentID=None):
    """
    Returns the statistics for the desired experiment. If experimentID is None
    return all statistics

    Parameters:
    ----------------------------
    @param   experimentID (int)
             ID of the experiment (usually 0 if only one was conducted)

    """
    if experimentID is None:
      return self.statistics
    else:
      return self.statistics[experimentID]


  def printProfile(self, reset=False):
    """
    Prints profiling information.

    Parameters:
    ----------------------------
    @param   reset (bool)
             If set to True, the profiling will be reset.

    """
    print "Profiling information for {}".format(type(self).__name__)
    totalTime = 0.000001
    for region in self.network.regions.values():
      timer = region.getComputeTimer()
      totalTime += timer.getElapsed()

    # Sort the region names
    regionNames = list(self.network.regions.keys())
    regionNames.sort()

    count = 1
    profileInfo = []
    L2Time = 0.0
    L4Time = 0.0
    for regionName in regionNames:
      region = self.network.regions[regionName]
      timer = region.getComputeTimer()
      count = max(timer.getStartCount(), count)
      profileInfo.append([region.name,
                          timer.getStartCount(),
                          timer.getElapsed(),
                          100.0 * timer.getElapsed() / totalTime,
                          timer.getElapsed() / max(timer.getStartCount(), 1)])
      if "L2Column" in regionName:
        L2Time += timer.getElapsed()
      elif "L4Column" in regionName:
        L4Time += timer.getElapsed()

    profileInfo.append(
      ["Total time", "", totalTime, "100.0", totalTime / count])
    print tabulate(profileInfo, headers=["Region", "Count",
                                         "Elapsed", "Pct of total",
                                         "Secs/iteration"],
                   tablefmt="grid", floatfmt="6.3f")
    print
    print "Total time in L2 =", L2Time
    print "Total time in L4 =", L4Time

    if reset:
      self.resetProfile()


  def resetProfile(self):
    """
    Resets the network profiling.
    """
    self.network.resetProfiling()


  def getL4Representations(self):
    """
    Returns the active representation in L4.
    """
    return [set(column.getOutputData("activeCells").nonzero()[0])
            for column in self.L4Regions]


  def getL4PredictiveCells(self):
    """
    Returns the predictive cells in L4.
    """
    return [set(column.getOutputData("predictedCells").nonzero()[0])
            for column in self.L4Regions]


  def getL2Representations(self):
    """
    Returns the active representation in L2.
    """
    return [set(column._pooler.getActiveCells()) for column in self.L2Columns]


<<<<<<< HEAD
  def getCurrentClassification(self, minOverlap=None):
    """
    A dict with a score for each object. Score goes from 0 to 1. A 1 means
    every col (that has received input since the last reset) currently has
    overlap >= minOverlap with the representation for that object.

    :param minOverlap: min overlap to consider the object as recognized.
                       Defaults to half of the SDR size
    :return: dict of object names and their score
    """
    results = {}
    l2sdr = self.getL2Representations()
    sdrSize = self.config["L2Params"]["sdrSize"]
    if minOverlap is None:
      minOverlap = sdrSize / 2

    for objectName, objectSdr in self.objectL2Representations.iteritems():
      count = 0
      score = 0.0
      for i in xrange(self.numColumns):
        # Ignore inactive column
        if len(l2sdr[i]) == 0:
          continue

        count += 1
        overlap = len(l2sdr[i] & objectSdr[i])
        if overlap >= minOverlap:
          score += 1

      if count == 0:
        results[objectName] = 0
      else:
        results[objectName] = score / count

    return results

  def getDefaultL4Params(self, inputSize, numInputBits):
=======
  def getDefaultL4Params(self, L4RegionType, inputSize, numInputBits):
>>>>>>> e1e8fafd
    """
    Returns a good default set of parameters to use in the L4 region.
    """
    sampleSize = int(1.5 * numInputBits)

    if numInputBits == 20:
      activationThreshold = 13
      minThreshold = 13
    elif numInputBits == 10:
      activationThreshold = 8
      minThreshold = 8
    else:
      activationThreshold = int(numInputBits * .6)
      minThreshold = activationThreshold

    if L4RegionType == "py.ExtendedTMRegion":
      return {
        "columnCount": inputSize,
        "cellsPerColumn": 16,
        "formInternalBasalConnections": False,
        "learn": True,
        "learnOnOneCell": False,
        "initialPermanence": 0.51,
        "connectedPermanence": 0.6,
        "permanenceIncrement": 0.1,
        "permanenceDecrement": 0.02,
        "minThreshold": minThreshold,
        "predictedSegmentDecrement": 0.0,
        "activationThreshold": activationThreshold,
        "maxNewSynapseCount": sampleSize,
        "implementation": "etm_cpp",
        "seed": self.seed
      }
    elif L4RegionType == "py.ApicalTMRegion":
      return {
        "columnCount": inputSize,
        "cellsPerColumn": 16,
        "learn": True,
        "initialPermanence": 0.51,
        "connectedPermanence": 0.6,
        "permanenceIncrement": 0.1,
        "permanenceDecrement": 0.02,
        "minThreshold": minThreshold,
        "basalPredictedSegmentDecrement": 0.0,
        "apicalPredictedSegmentDecrement": 0.0,
        "activationThreshold": activationThreshold,
        "sampleSize": sampleSize,
        "implementation": "ApicalTiebreak",
        "seed": self.seed
      }
    else:
      raise ValueError("Unknown L4RegionType: %s" % L4RegionType)


  def getDefaultL2Params(self, inputSize, numInputBits):
    """
    Returns a good default set of parameters to use in the L2 region.
    """
    if numInputBits == 20:
      sampleSizeProximal = 10
      minThresholdProximal = 6
    elif numInputBits == 10:
      sampleSizeProximal = 6
      minThresholdProximal = 3
    else:
      sampleSizeProximal = int(numInputBits * .6)
      minThresholdProximal = int(sampleSizeProximal * .6)

    return {
      "inputWidth": inputSize * 16,
      "cellCount": 4096,
      "sdrSize": 40,
      "synPermProximalInc": 0.1,
      "synPermProximalDec": 0.001,
      "initialProximalPermanence": 0.6,
      "minThresholdProximal": minThresholdProximal,
      "sampleSizeProximal": sampleSizeProximal,
      "connectedPermanenceProximal": 0.5,
      "synPermDistalInc": 0.1,
      "synPermDistalDec": 0.001,
      "initialDistalPermanence": 0.41,
      "activationThresholdDistal": 13,
      "sampleSizeDistal": 20,
      "connectedPermanenceDistal": 0.5,
      "distalSegmentInhibitionFactor": 1.5,
      "seed": self.seed,
      "learningMode": True,
    }


  def getDefaultLateralSPParams(self, inputSize):
    return {
      "spatialImp": "cpp",
      "globalInhibition": 1,
      "columnCount": 1024,
      "inputWidth": inputSize,
      "numActiveColumnsPerInhArea": 40,
      "seed": self.seed,
      "potentialPct": 0.8,
      "synPermConnected": 0.1,
      "synPermActiveInc": 0.0001,
      "synPermInactiveDec": 0.0005,
      "boostStrength": 0.0,
    }


  def getDefaultFeedForwardSPParams(self, inputSize):
    return {
      "spatialImp": "cpp",
      "globalInhibition": 1,
      "columnCount": 1024,
      "inputWidth": inputSize,
      "numActiveColumnsPerInhArea": 40,
      "seed": self.seed,
      "potentialPct": 0.8,
      "synPermConnected": 0.1,
      "synPermActiveInc": 0.0001,
      "synPermInactiveDec": 0.0005,
      "boostStrength": 0.0,
    }


  def _unsetLearningMode(self):
    """
    Unsets the learning mode, to start inference.
    """

    for region in self.L4Regions:
      region.setParameter("learn", False)
    for region in self.L2Regions:
      region.setParameter("learningMode", False)


  def _setLearningMode(self):
    """
    Sets the learning mode.
    """
    for region in self.L4Regions:
      region.setParameter("learn", True)
    for region in self.L2Regions:
      region.setParameter("learningMode", True)


  def _updateInferenceStats(self, statistics, objectName=None):
    """
    Updates the inference statistics.

    Parameters:
    ----------------------------
    @param  statistics (dict)
            Dictionary in which to write the statistics

    @param  objectName (str)
            Name of the inferred object, if known. Otherwise, set to None.

    """
    L4Representations = self.getL4Representations()
    L4PredictiveCells = self.getL4PredictiveCells()
    L2Representation = self.getL2Representations()

    for i in xrange(self.numColumns):
      statistics["L4 Representation C" + str(i)].append(
        len(L4Representations[i])
      )
      statistics["L4 Predictive C" + str(i)].append(
        len(L4PredictiveCells[i])
      )
      statistics["L2 Representation C" + str(i)].append(
        len(L2Representation[i])
      )
      statistics["L4 Apical Segments C" + str(i)].append(
        len(self.L4Columns[i]._tm.getActiveApicalSegments())
      )

      # add true overlap if objectName was provided
      if objectName is not None:
        objectRepresentation = self.objectL2Representations[objectName]
        statistics["Overlap L2 with object C" + str(i)].append(
          len(objectRepresentation[i] & L2Representation[i])
        )<|MERGE_RESOLUTION|>--- conflicted
+++ resolved
@@ -591,7 +591,6 @@
     return [set(column._pooler.getActiveCells()) for column in self.L2Columns]
 
 
-<<<<<<< HEAD
   def getCurrentClassification(self, minOverlap=None):
     """
     A dict with a score for each object. Score goes from 0 to 1. A 1 means
@@ -628,10 +627,7 @@
 
     return results
 
-  def getDefaultL4Params(self, inputSize, numInputBits):
-=======
   def getDefaultL4Params(self, L4RegionType, inputSize, numInputBits):
->>>>>>> e1e8fafd
     """
     Returns a good default set of parameters to use in the L4 region.
     """
