--- conflicted
+++ resolved
@@ -602,7 +602,6 @@
       activationThreshold = int(numInputBits * .6)
       minThreshold = activationThreshold
 
-<<<<<<< HEAD
     if L4RegionType == "py.ExtendedTMRegion":
       return {
         "columnCount": inputSize,
@@ -640,26 +639,6 @@
       }
     else:
       raise ValueError("Unknown L4RegionType: %s" % L4RegionType)
-=======
-    return {
-      "columnCount": inputSize,
-      "cellsPerColumn": 16,
-      "formInternalBasalConnections": False,
-      "learningMode": True,
-      "inferenceMode": True,
-      "learnOnOneCell": False,
-      "initialPermanence": 0.51,
-      "connectedPermanence": 0.6,
-      "permanenceIncrement": 0.1,
-      "permanenceDecrement": 0.02,
-      "minThreshold": minThreshold,
-      "predictedSegmentDecrement": 0.0,
-      "activationThreshold": activationThreshold,
-      "maxNewSynapseCount": maxNewSynapseCount,
-      "implementation": "etm_cpp",
-      "seed": self.seed
-    }
->>>>>>> ab475707
 
 
   def getDefaultL2Params(self, inputSize, numInputBits):
@@ -734,34 +713,21 @@
     """
     Unsets the learning mode, to start inference.
     """
-<<<<<<< HEAD
 
     for region in self.L4Regions:
       region.setParameter("learn", False)
-
-=======
-    for column in self.L4Columns:
-      column.setParameter("learningMode", 0, False)
->>>>>>> ab475707
-    for column in self.L2Columns:
-      column.setParameter("learningMode", 0, False)
+    for region in self.L2Regions:
+      region.setParameter("learningMode", False)
 
 
   def _setLearningMode(self):
     """
     Sets the learning mode.
     """
-<<<<<<< HEAD
-
     for region in self.L4Regions:
       region.setParameter("learn", True)
-
-=======
-    for column in self.L4Columns:
-      column.setParameter("learningMode", 0, True)
->>>>>>> ab475707
-    for column in self.L2Columns:
-      column.setParameter("learningMode", 0, True)
+    for region in self.L2Columns:
+      region.setParameter("learningMode", True)
 
 
   def _updateInferenceStats(self, statistics, objectName=None):
