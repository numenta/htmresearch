# ----------------------------------------------------------------------
# Numenta Platform for Intelligent Computing (NuPIC)
# Copyright (C) 2016, Numenta, Inc.  Unless you have an agreement
# with Numenta, Inc., for a separate license for this software code, the
# following terms and conditions apply:
#
# This program is free software: you can redistribute it and/or modify
# it under the terms of the GNU Affero Public License version 3 as
# published by the Free Software Foundation.
#
# This program is distributed in the hope that it will be useful,
# but WITHOUT ANY WARRANTY; without even the implied warranty of
# MERCHANTABILITY or FITNESS FOR A PARTICULAR PURPOSE.
# See the GNU Affero Public License for more details.
#
# You should have received a copy of the GNU Affero Public License
# along with this program.  If not, see http://www.gnu.org/licenses.
#
# http://numenta.org/licenses/
# ----------------------------------------------------------------------

"""
This class implements an L4-L2 network.

Here is a sample use of this class, to learn two very simple objects
and infer one of them. In this case, we use a SimpleObjectMachine to generate
objects. If no object machine is used, objects and sensations should be passed
in a very specific format (cf. learnObjects() and infer() for more
information).

  exp = L4L2Experiment(
    name="sample",
    numCorticalColumns=2,
  )

  # Set up inputs for learning
  objects = createObjectMachine(
    machineType="simple",
    numInputBits=20,
    sensorInputSize=1024,
    externalInputSize=1024,
    numCorticalColumns=2,
  )
  objects.addObject([(1, 2), (2, 3)], name=0)
  objects.addObject([(1, 2), (4, 5)], name=1)
  objectsToLearn = objects.provideObjectsToLearn()

  # Do the learning phase
  exp.learnObjects(objectsToLearn, reset=True)

  # Set up inputs for inference
  inferConfig = {
    "numSteps": 2,
    "noiseLevel": 0.05,
    "pairs": {
      0: [(1, 2), (2, 3)],
      1: [(2, 3), (1, 2)],
    }
  }
  objectsToInfer = objects.provideObjectToInfer(inferConfig)

  # Do the inference phase
  exp.infer(objectsToInfer,
            objectName=0, reset=True)

  exp.plotInferenceStats(
    fields=["L2 Representation",
            "Overlap L2 with object",
            "L4 Representation"],
    plotDir="plots",
  )

More examples are available in projects/layers/single_column.py and
projects/layers/multi_column.py

"""
# Disable variable/field name restrictions
# pylint: disable=C0103

import collections
import os
import random
import matplotlib.pyplot as plt
import numpy as np
from tabulate import tabulate
import numpy as np

<<<<<<< HEAD
from nupic.bindings.algorithms import SpatialPooler

from htmresearch_core.experimental import ExtendedTemporalMemory

from htmresearch.algorithms.column_pooler import ColumnPooler
=======
from nupic.bindings.math import SparseMatrix

>>>>>>> 794b4b4b
from htmresearch.support.logging_decorator import LoggingDecorator



def rerunExperimentFromLogfile(logFilename):
  """
  Create an experiment class according to the sequence of operations in logFile
  and return resulting experiment instance.
  """
  callLog = LoggingDecorator.load(logFilename)

  # Assume first one is call to constructor

  exp = L4L2Experiment(*callLog[0][1]["args"], **callLog[0][1]["kwargs"])

  # Call subsequent methods, using stored parameters
  for call in callLog[1:]:
    method = getattr(exp, call[0])
    method(*call[1]["args"], **call[1]["kwargs"])

  return exp



class L4L2Experiment(object):
  """
  This class implements an L4-L2 network.

  We use it to test out various properties of inference and learning using a
  sensors and an L4-L2 network. For now, we directly use the locations on the
  object.

  """


  @LoggingDecorator()
  def __init__(self,
               name,
               numCorticalColumns=1,
               inputSize=1024,
               numInputBits=20,
               externalInputSize=1024,
               numExternalInputBits=20,
               L2Overrides=None,
               L4Overrides=None,
               numLearningPoints=3,
               seed=42,
               logCalls=False,
               enableLateralSP=False,
               lateralSPOverrides=None,
               enableFeedForwardSP=False,
               feedForwardSPOverrides=None,
               objectNamesAreIndices=False
               ):
    """
    Creates the network.

    Parameters:
    ----------------------------
    @param   name (str)
             Experiment name

    @param   numCorticalColumns (int)
             Number of cortical columns in the network

    @param   inputSize (int)
             Size of the sensory input

    @param   numInputBits (int)
             Number of ON bits in the generated input patterns

    @param   externalInputSize (int)
             Size of the lateral input to L4 regions

    @param   numExternalInputBits (int)
             Number of ON bits in the external input patterns

    @param   L2Overrides (dict)
             Parameters to override in the L2 region

    @param   L4RegionType (string)
             The type of region to use for L4

    @param   L4Overrides (dict)
             Parameters to override in the L4 region

    @param   numLearningPoints (int)
             Number of times each pair should be seen to be learnt

    @param   logCalls (bool)
             If true, calls to main functions will be logged internally. The
             log can then be saved with saveLogs(). This allows us to recreate
             the complete network behavior using rerunExperimentFromLogfile
             which is very useful for debugging.

    @param   enableLateralSP (bool)
             If true, Spatial Pooler will be added between external input and
             L4 lateral input

    @param   lateralSPOverrides
             Parameters to override in the lateral SP region

    @param   enableFeedForwardSP (bool)
             If true, Spatial Pooler will be added between external input and
             L4 feed-forward input

    @param   feedForwardSPOverrides
             Parameters to override in the feed-forward SP region

    @param   objectNamesAreIndices (bool)
             If True, object names are used as indices in the
             getCurrentObjectOverlaps method. Object names must be positive
             integers. If False, object names can be strings, and indices will
             be assigned to each object name.

    """
    # Handle logging - this has to be done first
    self.logCalls = logCalls

    self.name = name

    self.numLearningPoints = numLearningPoints
    self.numColumns = numCorticalColumns
    self.inputSize = inputSize
    self.externalInputSize = externalInputSize
    self.numInputBits = numInputBits
    self.objectNamesAreIndices = objectNamesAreIndices

    # seed
    self.seed = seed
    random.seed(seed)

    # SP on L4's sensory input
    if enableFeedForwardSP:
      SPParams = self.getDefaultFeedForwardSPParams(inputSize)
      if feedForwardSPOverrides:
        SPParams.update(feedForwardSPOverrides)

      self.L4FeedforwardSPs = [SpatialPooler(**SPParams)
                               for _ in xrange(numCorticalColumns)]
    else:
      self.L4FeedforwardSPs = None

    # SP on L4's location input
    if enableLateralSP:
      SPParams = self.getDefaultLateralSPParams(externalInputSize)
      if lateralSPOverrides:
        SPParams.update(lateralSPOverrides)

      self.L4LateralSPs = [SpatialPooler(**SPParams)
                           for _ in xrange(numCorticalColumns)]
    else:
      self.L4LateralSPs = None


    # L4
    self.L4Params = self.getDefaultL4Params(inputSize, externalInputSize,
                                            numExternalInputBits)
    if L4Overrides is not None:
      self.L4Params.update(L4Overrides)
    self.L4Columns = [ExtendedTemporalMemory(**self.L4Params)
                      for _ in xrange(numCorticalColumns)]


    # L2
    self.L2Params = self.getDefaultL2Params(numCorticalColumns, inputSize,
                                            numInputBits)
    if L2Overrides is not None:
      self.L2Params.update(L2Overrides)
    self.L2Columns = [ColumnPooler(**self.L2Params)
                      for _ in xrange(numCorticalColumns)]

    # will be populated during training
    self.objectL2Representations = {}
    self.objectL2RepresentationsMatrices = [
      SparseMatrix(0, self.config["L2Params"]["cellCount"])
      for _ in xrange(self.numColumns)]
    self.objectNameToIndex = {}
    self.statistics = []


  def doTimestep(self, sensations, learn):
    """
    Run the network for one timestep.

    The format of sensations is:

    sensations = {
      0: (set([1, 5, 10]), set([6, 12, 52]),  # location, feature for CC0
      1: (set([6, 2, 15]), set([64, 1, 5]),  # location, feature for CC1
    }

    Parameters:
    ----------------------------
    @param   sensations (dict)
             The feature/location pair for each column.

    @param   learn (bool)
             Whether to allow learning for this timestep
    """

    prevL2Representations = [L2.getActiveCells() for L2 in self.L2Columns]

    for col in xrange(self.numColumns):
      location, feature = sensations[col]
      location = sorted(location)
      feature = sorted(feature)
      L2 = self.L2Columns[col]
      L4 = self.L4Columns[col]

      # Compute L4's active columns
      if self.L4FeedforwardSPs is not None:
        featureDense = np.zeros(self.inputSize, dtype="uint32")
        featureDense[feature] = 1

        spOutput = np.zeros(self.inputSize, dtype="uint32")
        self.L4FeedforwardSPs[col].compute(featureDense, learn, spOutput)

        activeColumns = spOutput.nonzero()[0]
      else:
        activeColumns = np.asarray(feature, dtype="uint32")

      # Compute L4's distal basal input
      if self.L4LateralSPs is not None:
        locationDense = np.zeros(self.externalInputSize, dtype="uint32")
        locationDense[location] = 1

        spOutput = np.zeros(self.externalInputSize, dtype="uint32")
        self.L4LateralSPs[col].compute(locationDense, learn, spOutput)

        basalInput = spOutput.nonzero()[0]
      else:
        basalInput = np.asarray(location, dtype="uint32")

      # Compute L4's active cells
      apicalInput = L2.getActiveCells()
      L4.depolarizeCells(basalInput, apicalInput, learn=learn)
      L4.activateCells(activeColumns,
                       reinforceCandidatesExternalBasal=basalInput,
                       reinforceCandidatesExternalApical=apicalInput,
                       growthCandidatesExternalBasal=basalInput,
                       growthCandidatesExternalApical=apicalInput,
                       learn=learn)

      # Compute L2's active cells
      lateralInputs = [prevActiveCells
                       for i, prevActiveCells in enumerate(
                           prevL2Representations)
                       if i != col]
      L2.compute(feedforwardInput=L4.getActiveCells(),
                 feedforwardGrowthCandidates=L4.getPredictedActiveCells(),
                 lateralInputs=lateralInputs,
                 learn=learn)


  @LoggingDecorator()
  def learnObjects(self, objects, reset=True):
    """
    Learns all provided objects, and optionally resets the network.

    The provided objects must have the canonical learning format, which is the
    following.
    objects should be a dict objectName: sensationList, where each
    sensationList is a list of sensations, and each sensation is a mapping
    from cortical column to a tuple of two SDR's respectively corresponding
    to the location in object space and the feature.

    For example, the input can look as follows, if we are learning a simple
    object with two sensations (with very few active bits for simplicity):

    objects = {
      "simple": [
        {
          0: (set([1, 5, 10]), set([6, 12, 52]),  # location, feature for CC0
          1: (set([6, 2, 15]), set([64, 1, 5]),  # location, feature for CC1
        },
        {
          0: (set([5, 46, 50]), set([8, 10, 11]),  # location, feature for CC0
          1: (set([1, 6, 45]), set([12, 17, 23]),  # location, feature for CC1
        },
      ]
    }

    In many uses cases, this object can be created by implementations of
    ObjectMachines (cf htm.research.object_machine_factory), through their
    method providedObjectsToLearn.

    Parameters:
    ----------------------------
    @param   objects (dict)
             Objects to learn, in the canonical format specified above

    @param   reset (bool)
             If set to True (which is the default value), the network will
             be reset after learning.

    """
    for objectName, sensationList in objects.iteritems():

      # ignore empty sensation lists
      if len(sensationList) == 0:
        continue

      for sensations in sensationList:
        # learn each pattern multiple times
        for _ in xrange(self.numLearningPoints):
          self.doTimestep(sensations, learn=True)

      # update L2 representations
      self._saveL2Representation(objectName)

      if reset:
        # send reset signal
        self._sendReset()


  @LoggingDecorator()
  def infer(self, sensationList, reset=True, objectName=None):
    """
    Infer on given sensations.

    The provided sensationList is a list of sensations, and each sensation is
    a mapping from cortical column to a tuple of two SDR's respectively
    corresponding to the location in object space and the feature.

    For example, the input can look as follows, if we are inferring a simple
    object with two sensations (with very few active bits for simplicity):

    sensationList = [
      {
        0: (set([1, 5, 10]), set([6, 12, 52]),  # location, feature for CC0
        1: (set([6, 2, 15]), set([64, 1, 5]),  # location, feature for CC1
      },

      {
        0: (set([5, 46, 50]), set([8, 10, 11]),  # location, feature for CC0
        1: (set([1, 6, 45]), set([12, 17, 23]),  # location, feature for CC1
      },
    ]

    In many uses cases, this object can be created by implementations of
    ObjectMachines (cf htm.research.object_machine_factory), through their
    method providedObjectsToInfer.

    If the object is known by the caller, an object name can be specified
    as an optional argument, and must match the objects given while learning.

    Parameters:
    ----------------------------
    @param   objects (dict)
             Objects to learn, in the canonical format specified above

    @param   reset (bool)
             If set to True (which is the default value), the network will
             be reset after learning.

    @param   objectName (str)
             Name of the objects (must match the names given during learning).

    """
    statistics = collections.defaultdict(list)

    if objectName is not None:
      if objectName not in self.objectL2Representations:
        raise ValueError("The provided objectName was not given during"
                         " learning")

    for sensations in sensationList:
      self.doTimestep(sensations, learn=False)
      self._updateInferenceStats(statistics, objectName)

    if reset:
      # send reset signal
      self._sendReset()

    # save statistics
    statistics["numSteps"] = len(sensationList)
    statistics["object"] = objectName if objectName is not None else "Unknown"

    self.statistics.append(statistics)


  def _saveL2Representation(self, objectName):
    """
    Record the current active L2 cells as the representation for 'objectName'.
    """
    self.objectL2Representations[objectName] = self.getL2Representations()

    try:
      objectIndex = self.objectNameToIndex[objectName]
    except KeyError:
      # Grow the matrices as needed.
      if self.objectNamesAreIndices:
        objectIndex = objectName
        if objectIndex >= self.objectL2RepresentationsMatrices[0].nRows():
          for matrix in self.objectL2RepresentationsMatrices:
            matrix.resize(objectIndex + 1, matrix.nCols())
      else:
        objectIndex = self.objectL2RepresentationsMatrices[0].nRows()
        for matrix in self.objectL2RepresentationsMatrices:
          matrix.resize(matrix.nRows() + 1, matrix.nCols())

      self.objectNameToIndex[objectName] = objectIndex

    for colIdx, matrix in enumerate(self.objectL2RepresentationsMatrices):
      activeCells = self.L2Columns[colIdx]._pooler.getActiveCells()
      matrix.setRowFromSparse(objectIndex, activeCells,
                              np.ones(len(activeCells), dtype="float32"))


  def _sendReset(self, sequenceId=0):
    """
    Sends a reset signal to the network.
    """
    for col in xrange(self.numColumns):
      self.L4Columns[col].reset()
      self.L2Columns[col].reset()


  @LoggingDecorator()
  def sendReset(self, *args, **kwargs):
    """
    Public interface to sends a reset signal to the network.  This is logged.
    """
    self._sendReset(*args, **kwargs)


  def plotInferenceStats(self,
                         fields,
                         plotDir="plots",
                         experimentID=0,
                         onePlot=True):
    """
    Plots and saves the desired inference statistics.

    Parameters:
    ----------------------------
    @param   fields (list(str))
             List of fields to include in the plots

    @param   experimentID (int)
             ID of the experiment (usually 0 if only one was conducted)

    @param   onePlot (bool)
             If true, all cortical columns will be merged in one plot.

    """
    if not os.path.exists(plotDir):
      os.makedirs(plotDir)

    plt.figure()
    stats = self.statistics[experimentID]
    objectName = stats["object"]

    for i in xrange(self.numColumns):
      if not onePlot:
        plt.figure()

      # plot request stats
      for field in fields:
        fieldKey = field + " C" + str(i)
        plt.plot(stats[fieldKey], marker='+', label=fieldKey)

      # format
      plt.legend(loc="upper right")
      plt.xlabel("Sensation #")
      plt.xticks(range(stats["numSteps"]))
      plt.ylabel("Number of active bits")
      plt.ylim(plt.ylim()[0] - 5, plt.ylim()[1] + 5)
      plt.title("Object inference for object {}".format(objectName))

      # save
      if not onePlot:
        relPath = "{}_exp_{}_C{}.png".format(self.name, experimentID, i)
        path = os.path.join(plotDir, relPath)
        plt.savefig(path)
        plt.close()

    if onePlot:
      relPath = "{}_exp_{}.png".format(self.name, experimentID)
      path = os.path.join(plotDir, relPath)
      plt.savefig(path)
      plt.close()


  def getInferenceStats(self, experimentID=None):
    """
    Returns the statistics for the desired experiment. If experimentID is None
    return all statistics

    Parameters:
    ----------------------------
    @param   experimentID (int)
             ID of the experiment (usually 0 if only one was conducted)

    """
    if experimentID is None:
      return self.statistics
    else:
      return self.statistics[experimentID]


  def getL4Representations(self):
    """
    Returns the active representation in L4.
    """
    return [set(L4.getActiveCells()) for L4 in self.L4Columns]


  def getL4PredictedCells(self):
    """
    Returns the cells in L4 that were predicted at the beginning of the last
    call to 'compute'.
    """
    return [set(L4.getPredictiveCells()) for L4 in self.L4Columns]


  def getL2Representations(self):
    """
    Returns the active representation in L2.
    """
    return [set(L2.getActiveCells()) for L2 in self.L2Columns]


  def getCurrentObjectOverlaps(self):
    """
    Get every L2's current overlap with each L2 object representation that has
    been learned.

    :return: 2D numpy array.
    Each row represents a cortical column. Each column represents an object.
    Each value represents the cortical column's current L2 overlap with the
    specified object.
    """
    overlaps = np.zeros((self.numColumns,
                         len(self.objectL2Representations)),
                        dtype="uint32")

    for i, representations in enumerate(self.objectL2RepresentationsMatrices):
      activeCells = self.L2Columns[i]._pooler.getActiveCells()
      overlaps[i, :] = representations.rightVecSumAtNZSparse(activeCells)

    return overlaps



  def getCurrentClassification(self, minOverlap=None, includeZeros=True):
    """
    A dict with a score for each object. Score goes from 0 to 1. A 1 means
    every col (that has received input since the last reset) currently has
    overlap >= minOverlap with the representation for that object.

    :param minOverlap: min overlap to consider the object as recognized.
                       Defaults to half of the SDR size
            
    :param includeZeros: if True, include scores for all objects, even if 0

    :return: dict of object names and their score
    """
    results = {}
    l2sdr = self.getL2Representations()
    sdrSize = self.L2Params["sdrSize"]
    if minOverlap is None:
      minOverlap = sdrSize / 2

    for objectName, objectSdr in self.objectL2Representations.iteritems():
      count = 0
      score = 0.0
      for i in xrange(self.numColumns):
        # Ignore inactive column
        if len(l2sdr[i]) == 0:
          continue

        count += 1
        overlap = len(l2sdr[i] & objectSdr[i])
        if overlap >= minOverlap:
          score += 1

      if count == 0:
        if includeZeros:
          results[objectName] = 0
      else:
        if includeZeros or score>0.0:
          results[objectName] = score / count

    return results


  def getDefaultL4Params(self, inputSize, externalInputSize, numInputBits):
    """
    Returns a good default set of parameters to use in the L4 region.
    """
    sampleSize = int(1.5 * numInputBits)

    if numInputBits == 20:
      activationThreshold = 13
      minThreshold = 13
    elif numInputBits == 10:
      activationThreshold = 8
      minThreshold = 8
    else:
      activationThreshold = int(numInputBits * .6)
      minThreshold = activationThreshold

<<<<<<< HEAD
    return {
      "columnDimensions": (inputSize,),
      "basalInputDimensions": (externalInputSize,),
      "apicalInputDimensions": (4096,), # Keep synced with L2 "cellCount"
      "cellsPerColumn": 16, # Keep synced with L2 "inputWidth"
      "formInternalBasalConnections": False,
      "learnOnOneCell": False,
      "initialPermanence": 0.51,
      "connectedPermanence": 0.6,
      "permanenceIncrement": 0.1,
      "permanenceDecrement": 0.02,
      "minThreshold": minThreshold,
      "predictedSegmentDecrement": 0.0,
      "activationThreshold": activationThreshold,
      "maxNewSynapseCount": sampleSize,
      "seed": self.seed,
      "checkInputs": False,
    }
=======
    if L4RegionType == "py.ExtendedTMRegion":
      return {
        "columnCount": inputSize,
        "cellsPerColumn": 16,
        "learn": True,
        "learnOnOneCell": False,
        "initialPermanence": 0.51,
        "connectedPermanence": 0.6,
        "permanenceIncrement": 0.1,
        "permanenceDecrement": 0.02,
        "minThreshold": minThreshold,
        "predictedSegmentDecrement": 0.0,
        "activationThreshold": activationThreshold,
        "sampleSize": sampleSize,
        "implementation": "etm",
        "seed": self.seed
      }
    elif L4RegionType == "py.ApicalTMRegion":
      return {
        "columnCount": inputSize,
        "cellsPerColumn": 16,
        "learn": True,
        "initialPermanence": 0.51,
        "connectedPermanence": 0.6,
        "permanenceIncrement": 0.1,
        "permanenceDecrement": 0.02,
        "minThreshold": minThreshold,
        "basalPredictedSegmentDecrement": 0.0,
        "apicalPredictedSegmentDecrement": 0.0,
        "activationThreshold": activationThreshold,
        "sampleSize": sampleSize,
        "implementation": "ApicalTiebreak",
        "seed": self.seed
      }
    else:
      raise ValueError("Unknown L4RegionType: %s" % L4RegionType)
>>>>>>> 794b4b4b


  def getDefaultL2Params(self, numCorticalColumns, inputSize, numInputBits):
    """
    Returns a good default set of parameters to use in the L2 region.
    """
    if numInputBits == 20:
      sampleSizeProximal = 10
      minThresholdProximal = 6
    elif numInputBits == 10:
      sampleSizeProximal = 6
      minThresholdProximal = 3
    else:
      sampleSizeProximal = int(numInputBits * .6)
      minThresholdProximal = int(sampleSizeProximal * .6)

    return {
      "inputWidth": inputSize * 16, # Keep synced with L4 "cellsPerColumn"
      "cellCount": 4096, # Keep synced with L4 "apicalInputDimensions"
      "lateralInputWidths": [4096]*(numCorticalColumns-1),
      "sdrSize": 40,
      "synPermProximalInc": 0.1,
      "synPermProximalDec": 0.001,
      "initialProximalPermanence": 0.6,
      "minThresholdProximal": minThresholdProximal,
      "sampleSizeProximal": sampleSizeProximal,
      "connectedPermanenceProximal": 0.5,
      "synPermDistalInc": 0.1,
      "synPermDistalDec": 0.001,
      "initialDistalPermanence": 0.41,
      "activationThresholdDistal": 13,
      "sampleSizeDistal": 20,
      "connectedPermanenceDistal": 0.5,
<<<<<<< HEAD
      "distalSegmentInhibitionFactor": 1.5,
=======
      "distalSegmentInhibitionFactor": 1.001,
      "seed": self.seed,
      "learningMode": True,
>>>>>>> 794b4b4b
    }


  def getDefaultLateralSPParams(self, inputSize):
    return {
      "globalInhibition": True,
      "columnDimensions": (inputSize,),
      "inputDimensions": (inputSize,),
      "potentialRadius": inputSize,
      "numActiveColumnsPerInhArea": 40,
      "seed": self.seed,
      "potentialPct": 0.8,
      "synPermConnected": 0.1,
      "synPermActiveInc": 0.0001,
      "synPermInactiveDec": 0.0005,
      "boostStrength": 0.0,
    }


  def getDefaultFeedForwardSPParams(self, inputSize):
    return {
      "globalInhibition": True,
      "columnDimensions": (inputSize,),
      "inputDimensions": (inputSize,),
      "potentialRadius": inputSize,
      "numActiveColumnsPerInhArea": 40,
      "seed": self.seed,
      "potentialPct": 0.8,
      "synPermConnected": 0.1,
      "synPermActiveInc": 0.0001,
      "synPermInactiveDec": 0.0005,
      "boostStrength": 0.0,
    }


  def _updateInferenceStats(self, statistics, objectName=None):
    """
    Updates the inference statistics.

    Parameters:
    ----------------------------
    @param  statistics (dict)
            Dictionary in which to write the statistics

    @param  objectName (str)
            Name of the inferred object, if known. Otherwise, set to None.

    """
    L4Representations = self.getL4Representations()
    L4PredictedCells = self.getL4PredictedCells()
    L2Representation = self.getL2Representations()

    for i in xrange(self.numColumns):
      statistics["L4 Representation C" + str(i)].append(
        len(L4Representations[i])
      )
      statistics["L4 Predicted C" + str(i)].append(
        len(L4PredictedCells[i])
      )
      statistics["L2 Representation C" + str(i)].append(
        len(L2Representation[i])
      )
      statistics["L4 Apical Segments C" + str(i)].append(
        len(self.L4Columns[i].getActiveApicalSegments())
      )

      # add true overlap if objectName was provided
      if objectName is not None:
        objectRepresentation = self.objectL2Representations[objectName]
        statistics["Overlap L2 with object C" + str(i)].append(
          len(objectRepresentation[i] & L2Representation[i])
        )<|MERGE_RESOLUTION|>--- conflicted
+++ resolved
@@ -85,16 +85,12 @@
 from tabulate import tabulate
 import numpy as np
 
-<<<<<<< HEAD
 from nupic.bindings.algorithms import SpatialPooler
+from nupic.bindings.math import SparseMatrix
 
 from htmresearch_core.experimental import ExtendedTemporalMemory
 
 from htmresearch.algorithms.column_pooler import ColumnPooler
-=======
-from nupic.bindings.math import SparseMatrix
-
->>>>>>> 794b4b4b
 from htmresearch.support.logging_decorator import LoggingDecorator
 
 
@@ -270,7 +266,7 @@
     # will be populated during training
     self.objectL2Representations = {}
     self.objectL2RepresentationsMatrices = [
-      SparseMatrix(0, self.config["L2Params"]["cellCount"])
+      SparseMatrix(0, self.L2Params["cellCount"])
       for _ in xrange(self.numColumns)]
     self.objectNameToIndex = {}
     self.statistics = []
@@ -331,13 +327,7 @@
 
       # Compute L4's active cells
       apicalInput = L2.getActiveCells()
-      L4.depolarizeCells(basalInput, apicalInput, learn=learn)
-      L4.activateCells(activeColumns,
-                       reinforceCandidatesExternalBasal=basalInput,
-                       reinforceCandidatesExternalApical=apicalInput,
-                       growthCandidatesExternalBasal=basalInput,
-                       growthCandidatesExternalApical=apicalInput,
-                       learn=learn)
+      L4.compute(activeColumns, basalInput, apicalInput, learn=learn)
 
       # Compute L2's active cells
       lateralInputs = [prevActiveCells
@@ -500,7 +490,7 @@
       self.objectNameToIndex[objectName] = objectIndex
 
     for colIdx, matrix in enumerate(self.objectL2RepresentationsMatrices):
-      activeCells = self.L2Columns[colIdx]._pooler.getActiveCells()
+      activeCells = self.L2Columns[colIdx].getActiveCells()
       matrix.setRowFromSparse(objectIndex, activeCells,
                               np.ones(len(activeCells), dtype="float32"))
 
@@ -609,7 +599,7 @@
     Returns the cells in L4 that were predicted at the beginning of the last
     call to 'compute'.
     """
-    return [set(L4.getPredictiveCells()) for L4 in self.L4Columns]
+    return [set(L4.getPredictedCells()) for L4 in self.L4Columns]
 
 
   def getL2Representations(self):
@@ -699,13 +689,11 @@
       activationThreshold = int(numInputBits * .6)
       minThreshold = activationThreshold
 
-<<<<<<< HEAD
     return {
-      "columnDimensions": (inputSize,),
-      "basalInputDimensions": (externalInputSize,),
-      "apicalInputDimensions": (4096,), # Keep synced with L2 "cellCount"
+      "columnCount": inputSize,
+      "basalInputSize": externalInputSize,
+      "apicalInputSize": 4096, # Keep synced with L2 "cellCount"
       "cellsPerColumn": 16, # Keep synced with L2 "inputWidth"
-      "formInternalBasalConnections": False,
       "learnOnOneCell": False,
       "initialPermanence": 0.51,
       "connectedPermanence": 0.6,
@@ -714,48 +702,10 @@
       "minThreshold": minThreshold,
       "predictedSegmentDecrement": 0.0,
       "activationThreshold": activationThreshold,
-      "maxNewSynapseCount": sampleSize,
+      "sampleSize": sampleSize,
       "seed": self.seed,
       "checkInputs": False,
     }
-=======
-    if L4RegionType == "py.ExtendedTMRegion":
-      return {
-        "columnCount": inputSize,
-        "cellsPerColumn": 16,
-        "learn": True,
-        "learnOnOneCell": False,
-        "initialPermanence": 0.51,
-        "connectedPermanence": 0.6,
-        "permanenceIncrement": 0.1,
-        "permanenceDecrement": 0.02,
-        "minThreshold": minThreshold,
-        "predictedSegmentDecrement": 0.0,
-        "activationThreshold": activationThreshold,
-        "sampleSize": sampleSize,
-        "implementation": "etm",
-        "seed": self.seed
-      }
-    elif L4RegionType == "py.ApicalTMRegion":
-      return {
-        "columnCount": inputSize,
-        "cellsPerColumn": 16,
-        "learn": True,
-        "initialPermanence": 0.51,
-        "connectedPermanence": 0.6,
-        "permanenceIncrement": 0.1,
-        "permanenceDecrement": 0.02,
-        "minThreshold": minThreshold,
-        "basalPredictedSegmentDecrement": 0.0,
-        "apicalPredictedSegmentDecrement": 0.0,
-        "activationThreshold": activationThreshold,
-        "sampleSize": sampleSize,
-        "implementation": "ApicalTiebreak",
-        "seed": self.seed
-      }
-    else:
-      raise ValueError("Unknown L4RegionType: %s" % L4RegionType)
->>>>>>> 794b4b4b
 
 
   def getDefaultL2Params(self, numCorticalColumns, inputSize, numInputBits):
@@ -789,13 +739,8 @@
       "activationThresholdDistal": 13,
       "sampleSizeDistal": 20,
       "connectedPermanenceDistal": 0.5,
-<<<<<<< HEAD
-      "distalSegmentInhibitionFactor": 1.5,
-=======
       "distalSegmentInhibitionFactor": 1.001,
       "seed": self.seed,
-      "learningMode": True,
->>>>>>> 794b4b4b
     }
 
 
