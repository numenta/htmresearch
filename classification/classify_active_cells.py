#!/usr/bin/env python
# ----------------------------------------------------------------------
# Numenta Platform for Intelligent Computing (NuPIC)
# Copyright (C) 2013, Numenta, Inc.  Unless you have an agreement
# with Numenta, Inc., for a separate license for this software code, the
# following terms and conditions apply:
#
# This program is free software: you can redistribute it and/or modify
# it under the terms of the GNU General Public License version 3 as
# published by the Free Software Foundation.
#
# This program is distributed in the hope that it will be useful,
# but WITHOUT ANY WARRANTY; without even the implied warranty of
# MERCHANTABILITY or FITNESS FOR A PARTICULAR PURPOSE.
# See the GNU General Public License for more details.
#
# You should have received a copy of the GNU General Public License
# along with this program.  If not, see http://www.gnu.org/licenses.
#
# http://numenta.org/licenses/
# ----------------------------------------------------------------------

import numpy
import os

from classification_network import createNetwork
from generate_data import generateData
from generate_model_params import findMinMax
from nupic.data.file_record_stream import FileRecordStream
from settings import (NUMBER_OF_LABELS,
                      NUM_RECORDS,
                      CLASSIFIER_TRAINING_SET_SIZE,
                      TM_TRAINING_SET_SIZE,
                      SP_TRAINING_SET_SIZE,
                      SIGNAL_AMPLITUDE,
                      SIGNAL_MEAN,
                      SIGNAL_PERIOD,
                      WHITE_NOISE_AMPLITUDE_RANGES,
                      DATA_DIR,
                      )


_OUT_FILE = "results/network.out"
_VERBOSITY = 0

SCALAR_ENCODER_PARAMS = {
    "name": "white_noise",
    "fieldname": "y",
    "type": "ScalarEncoder",
    "n": 256,
    "w": 21,
    "minval": None, # needs to be initialized after file introspection
    "maxval": None  # needs to be initialized after file introspection
}

CATEGORY_ENCODER_PARAMS = {
    "name": 'label',
    "w": 21,
    "categoryList": range(NUMBER_OF_LABELS)
}


outFile = open(_OUT_FILE, 'wb')


def run(net, numRecords, partitions, outFile):
  """
  Run the network and write classification results output.

  @param net: a Network instance to run.
  @param outFile: a writer instance to write output to file.
  @param partitions: list of indices at which training begins for the SP, TM,
      and classifier regions, respectively, e.g. [100, 200, 300].

  TODO: break this into smaller methods.
  """
  sensorRegion = net.regions["sensor"]
  spatialPoolerRegion = net.regions["SP"]
  temporalMemoryRegion = net.regions["TM"]
  classifierRegion = net.regions["classifier"]

  phaseInfo = "-> Training SP. Index=0. LEARNING: SP is ON | TM is OFF | Classifier is OFF \n"
  outFile.write(phaseInfo)
  print phaseInfo

  numCorrect = 0
  numTestRecords = 0
  for i in xrange(numRecords):
    # Run the network for a single iteration
    net.run(1)

    # Various info from the network, useful for debugging & monitoring
    anomalyScore = temporalMemoryRegion.getOutputData("anomalyScore")
    spOut = spatialPoolerRegion.getOutputData("bottomUpOut")
    tpOut = temporalMemoryRegion.getOutputData("bottomUpOut")
    tmInstance = temporalMemoryRegion.getSelf()._tfdr
    
    # NOTE: To be able to extract a category, one of the field of the the
    # dataset needs to have the flag C so it can be recognized as a category
    # by the encoder.
    actualValue = sensorRegion.getOutputData("categoryOut")[0]

    outFile.write("=> INDEX=%s |  actualValue=%s | anomalyScore=%s | tpOutNZ=%s\n" %(i, actualValue, anomalyScore, tpOut.nonzero()[0]))

    # SP has been trained. Now start training the TM too.
    if i == partitions[0]:
      temporalMemoryRegion.setParameter("learningMode", True)
      phaseInfo = "-> Training TM. Index=%s. LEARNING: SP is ON | TM is ON | Classifier is OFF \n" %i
      outFile.write(phaseInfo)
      print phaseInfo

    # Start training the classifier as well.
    elif i == partitions[1]:
      classifierRegion.setParameter("learningMode", True)
      phaseInfo = "-> Training Classifier. Index=%s. LEARNING: SP is OFF | TM is ON | Classifier is ON \n" %i
      outFile.write(phaseInfo)
      print phaseInfo

    # Stop training.
    elif i == partitions[2]:
      spatialPoolerRegion.setParameter("learningMode", False)
      temporalMemoryRegion.setParameter("learningMode", False)
      classifierRegion.setParameter("learningMode", False)
      phaseInfo = "-> Test. Index=%s. LEARNING: SP is OFF | TM is OFF | Classifier is OFF \n" %i
      outFile.write(phaseInfo)
      print phaseInfo

    #--- BEGIN PREDICTING TEST SET --#
    if i >= partitions[1]:
      # Pass this information to the classifier's custom compute method
      # so that it can assign the current classification to possibly
      # multiple patterns from the past and current, and also provide
      # the expected classification for some time step(s) in the future.

      # TODO: this is a hack for int categories... try to get the
      # getBucketIndices() method working instead.
      #bucketIdx = net.sensorRegion.getBucketIndices(actualValue)[0]
      bucketIdx = actualValue

      classificationIn = {"bucketIdx": int(bucketIdx),
                          "actValue": int(actualValue)}

      # List the indices of active cells (non-zero pattern)
      activeCells = temporalMemoryRegion.getOutputData("bottomUpOut")
      patternNZ = activeCells.nonzero()[0]

      # classify predicted active cells
<<<<<<< HEAD
      predictiveCells = tmInstance.predictiveCells
      predictedActiveCells = numpy.intersect1d(activeCells, predictiveCells)
      if len(predictiveCells) >0:
        print "predictiveActiveCells: %s" %predictedActiveCells

=======
      # TODO: ideally we would want to get the tmInstance.getOutput("predictedActiveCells")
      # TODO[continued] but it is not implemented in the tm_py, so we use this work around for now.
      # predictiveCells = tmInstance.getOutput("predictedActiveCells")
      predictiveCells = tmInstance.predictiveCells
      predictedActiveCells = numpy.intersect1d(activeCells, predictiveCells)
      if len(predictiveCells) >0: #TODO: this line to be removed. for debugging purposes.
        #print "predictiveActiveCells: %s" %predictedActiveCells
        pass
>>>>>>> 60d4fe46
      
      # Call classifier
      clResults = classifierRegion.getSelf().customCompute(
          recordNum=i, patternNZ=patternNZ, classification=classificationIn)

      inferredValue = clResults["actualValues"][clResults[int(classifierRegion.getParameter("steps"))].argmax()]

      outFile.write(" inferredValue=%s | classificationIn=%s | \n clResults=%s \n\n" %(inferredValue, classificationIn, clResults))

      # Evaluate the predictions in the test set.
      if i > partitions[2]:
        if actualValue == inferredValue:
          numCorrect += 1
        else:  # TODO: remove. debugging.
          #print " INCORRECT_PREDICTION: index=%s | actualValue = %s | inferredValue = %s | \n clResults = %s \n\n" % (i, actualValue, inferredValue, clResults)
          pass

        numTestRecords += 1

  predictionAccuracy =  100.0 * numCorrect / numTestRecords

  results = "RESULTS: accuracy=%s | %s correctly predicted records out of %s test records \n" %(predictionAccuracy, numCorrect, numTestRecords)
  outFile.write(results)
  print results

  return numCorrect, numTestRecords, predictionAccuracy


def _setupScalarEncoder(minval, maxval):
  # Set min and max for scalar encoder params.
  SCALAR_ENCODER_PARAMS["minval"] = minval
  SCALAR_ENCODER_PARAMS["maxval"] = maxval


if __name__ == "__main__":

  for noiseAmplitude in WHITE_NOISE_AMPLITUDE_RANGES:
    
    expParams = "RUNNING EXPERIMENT WITH PARAMS: numRecords=%s | noiseAmplitude=%s | signalAmplitude=%s | signalMean=%s | signalPeriod=%s \n\n"\
          %(NUM_RECORDS, noiseAmplitude, SIGNAL_AMPLITUDE, SIGNAL_MEAN, SIGNAL_PERIOD)
    outFile.write(expParams)
    print expParams

    # Generate the data, and get the min/max values
    generateData(whiteNoise=True, noise_amplitude=noiseAmplitude)
    inputFile = os.path.join(DATA_DIR, "white_noise_%s.csv" % noiseAmplitude)
    minval, maxval = findMinMax(inputFile)
    # Partition records into training sets for SP, TM, and classifier
    partitions = [
      SP_TRAINING_SET_SIZE, TM_TRAINING_SET_SIZE, CLASSIFIER_TRAINING_SET_SIZE]

    _setupScalarEncoder(minval, maxval)

    # Create and run network on this data.
    #   Input data comes from a CSV file (scalar values, labels). The
    #   RecordSensor region allows us to specify a file record stream as the
    #   input source via the dataSource attribute.
    dataSource = FileRecordStream(streamID=inputFile)
    encoders = {"white_noise": SCALAR_ENCODER_PARAMS}
    network = createNetwork((dataSource, "py.RecordSensor", encoders))

    # Need to init the network before it can run.
    network.initialize()
    run(network, NUM_RECORDS, partitions, outFile)

    print "Results written to: %s" %_OUT_FILE

  outFile.close()<|MERGE_RESOLUTION|>--- conflicted
+++ resolved
@@ -145,13 +145,6 @@
       patternNZ = activeCells.nonzero()[0]
 
       # classify predicted active cells
-<<<<<<< HEAD
-      predictiveCells = tmInstance.predictiveCells
-      predictedActiveCells = numpy.intersect1d(activeCells, predictiveCells)
-      if len(predictiveCells) >0:
-        print "predictiveActiveCells: %s" %predictedActiveCells
-
-=======
       # TODO: ideally we would want to get the tmInstance.getOutput("predictedActiveCells")
       # TODO[continued] but it is not implemented in the tm_py, so we use this work around for now.
       # predictiveCells = tmInstance.getOutput("predictedActiveCells")
@@ -160,7 +153,6 @@
       if len(predictiveCells) >0: #TODO: this line to be removed. for debugging purposes.
         #print "predictiveActiveCells: %s" %predictedActiveCells
         pass
->>>>>>> 60d4fe46
       
       # Call classifier
       clResults = classifierRegion.getSelf().customCompute(
