# ----------------------------------------------------------------------
# Numenta Platform for Intelligent Computing (NuPIC)
# Copyright (C) 2016, Numenta, Inc.  Unless you have an agreement
# with Numenta, Inc., for a separate license for this software code, the
# following terms and conditions apply:
#
# This program is free software: you can redistribute it and/or modify
# it under the terms of the GNU Affero Public License version 3 as
# published by the Free Software Foundation.
#
# This program is distributed in the hope that it will be useful,
# but WITHOUT ANY WARRANTY; without even the implied warranty of
# MERCHANTABILITY or FITNESS FOR A PARTICULAR PURPOSE.
# See the GNU Affero Public License for more details.
#
# You should have received a copy of the GNU Affero Public License
# along with this program.  If not, see http://www.gnu.org/licenses.
#
# http://numenta.org/licenses/
# ----------------------------------------------------------------------

"""Tests for l2_l4_inference module."""

<<<<<<< HEAD
import copy
=======
from mock import patch
>>>>>>> 98f17b9a
import unittest
import random

from htmresearch.frameworks.layers import l2_l4_inference

from htmresearch.frameworks.layers.object_machine_factory import (
  createObjectMachine
)

import numpy

def _randomSDR(numOfBits, size):
  """
  Creates a random SDR for the given cell count and SDR size
  :param numOfBits: Total number of bits
  :param size: Number of active bits desired in the SDR
  :return: list with active bits indexes in SDR
  """
  return random.sample(xrange(numOfBits), size)


class L4L2ExperimentTest(unittest.TestCase):
  """Tests for the L4L2Experiment class.

  The L4L2Experiment class doesn't have much logic in it. It sets up a network
  and the real work is all done inside the network. The tests here make sure
  that the interface works and has some basic sanity checks for the experiment
  statistics. These are intended to make sure that the code works but do not go
  far enough to validate that the experiments are set up correctly and getting
  meaningful experimental results.
  """


  def testSimpleExperiment(self):
    """Simple test of the basic interface for L4L2Experiment."""
    # Set up experiment
    exp = l2_l4_inference.L4L2Experiment(
      name="sample",
      numCorticalColumns=2,
      numInputBits=20
    )

    # Set up feature and location SDRs for two locations, A and B, for each
    # cortical column, 0 and 1.
    locA0 = list(xrange(0, 20))
    featA0 = list(xrange(0, 20))
    locA1 = list(xrange(20, 40))
    featA1 = list(xrange(20, 40))

    locB0 = list(xrange(40, 60))
    featB0 = list(xrange(40, 60))
    locB1 = list(xrange(60, 80))
    featB1 = list(xrange(60, 80))

    # Learn each location for each column with several repetitions
    objectsToLearn = {"obj1": [
      {0: (locA0, featA0), 1: (locA1, featA1)},
      {0: (locB0, featB0), 1: (locB1, featB1)},
      {0: (locA0, featA0), 1: (locA1, featA1)},
      {0: (locB0, featB0), 1: (locB1, featB1)},
      {0: (locA0, featA0), 1: (locA1, featA1)},
      {0: (locB0, featB0), 1: (locB1, featB1)},
    ]}
    exp.learnObjects(objectsToLearn, reset=True)

    # Do the inference phase
    sensationsToInfer = [
      {0: (locA0, featA0), 1: (locA1, featA1)},
      {0: (locB0, featB0), 1: ([], [])},
      {0: ([], []), 1: (locA1, featA1)},
      {0: (locA0, featA0), 1: (locA1, featA1)},
    ]
    exp.infer(sensationsToInfer, objectName="obj1", reset=False)

    # Check the results
    stats = exp.getInferenceStats()
    self.assertEqual(len(stats), 1)
    self.assertEqual(stats[0]["numSteps"], 4)
    self.assertEqual(stats[0]["object"], "obj1")

    self.assertSequenceEqual(stats[0]["Overlap L2 with object C0"],
                             [40, 40, 40, 40])
    self.assertSequenceEqual(stats[0]["Overlap L2 with object C1"],
                             [40, 40, 40, 40])

    self.assertEqual(len(exp.getL2Representations()[0]),40)
    self.assertEqual(len(exp.getL2Representations()[1]),40)

    self.assertEqual(len(exp.getL4Representations()[0]),20)
    self.assertEqual(len(exp.getL4Representations()[1]),20)


  def testDelayedLateralInputs(self):
    """Test whether lateral inputs are synchronized across columns"""
    # Set up experiment
    exp = l2_l4_inference.L4L2Experiment(
      name="sample",
      numCorticalColumns=2,
    )

    objects = createObjectMachine(
      machineType="simple",
      numInputBits=20,
      sensorInputSize=1024,
      externalInputSize=1024,
      numCorticalColumns=2,
    )
    objects.addObject([(1, 1), (2, 2)])
    objects.addObject([(1, 1), (3, 2)])

    exp.learnObjects(objects.provideObjectsToLearn())
    exp._sendReset()

    sensationC0 = [(1, 1), (1, 1), (1, 1)]
    sensationC1 = [(3, 2), (3, 2), (3, 2)]

    lateralInputs = []
    activeCells = []
    for step in range(3):
      inferConfig = {
        "noiseLevel": None,
        "numSteps": 1,
        "pairs": {0: [sensationC0[step]], 1: [sensationC1[step]]}
      }

      exp.infer(objects.provideObjectToInfer(inferConfig),
                objectName=1, reset=False)

      lateralInputs.append(
        {0: copy.copy(
          exp.network.regions['L2Column_0'].getInputData("lateralInput")),
         1: copy.copy(
           exp.network.regions['L2Column_1'].getInputData("lateralInput"))}
      )
      activeCells.append(
        {0: copy.copy(
          exp.network.regions['L2Column_0'].getOutputData("feedForwardOutput")),
         1: copy.copy(
           exp.network.regions['L2Column_1'].getOutputData("feedForwardOutput"))}
      )

    # no lateral inputs on first iteration
    self.assertEqual(numpy.sum(numpy.abs(lateralInputs[0][0])), 0)
    self.assertEqual(numpy.sum(numpy.abs(lateralInputs[0][1])), 0)

    # lateral inputs of C0 at time t+1 = active cells of C1 at time t
    for step in range(2):
      self.assertEqual(
        numpy.sum(numpy.abs(lateralInputs[step+1][0]-activeCells[step][1])), 0)
      self.assertEqual(
        numpy.sum(numpy.abs(lateralInputs[step+1][1]-activeCells[step][0])), 0)


  def testCapacity(self):
    """This test mimmicks the capacity test parameters with smaller numbers.

    See `projects/l2_pooling/capacity_test.py`.
    """
    l2Params = {
        "inputWidth": 50 * 4,
        "cellCount": 100,
        "sdrSize": 10,
        "synPermProximalInc": 0.1,
        "synPermProximalDec": 0.001,
        "initialProximalPermanence": 0.6,
        "minThresholdProximal": 1,
        "sampleSizeProximal": 5,
        "connectedPermanenceProximal": 0.5,
        "synPermDistalInc": 0.1,
        "synPermDistalDec": 0.001,
        "initialDistalPermanence": 0.41,
        "activationThresholdDistal": 3,
        "sampleSizeDistal": 5,
        "connectedPermanenceDistal": 0.5,
        "distalSegmentInhibitionFactor": 1.5,
        "learningMode": True,
    }
    l4Params = {
        "columnCount": 50,
        "cellsPerColumn": 4,
        "formInternalBasalConnections": True,
        "learn": True,
        "learnOnOneCell": False,
        "initialPermanence": 0.51,
        "connectedPermanence": 0.6,
        "permanenceIncrement": 0.1,
        "permanenceDecrement": 0.02,
        "minThreshold": 3,
        "predictedSegmentDecrement": 0.002,
        "activationThreshold": 3,
        "maxNewSynapseCount": 20,
        "implementation": "etm_cpp",
    }
    l4ColumnCount = 50
    numCorticalColumns=2
    exp = l2_l4_inference.L4L2Experiment(
        "testCapacity",
        numInputBits=100,
        L2Overrides=l2Params,
        L4Overrides=l4Params,
        inputSize=l4ColumnCount,
        externalInputSize=l4ColumnCount,
        numLearningPoints=4,
        numCorticalColumns=numCorticalColumns)

    # Set up feature and location SDRs for two locations, A and B, for each
    # cortical column, 0 and 1.
    locA0 = list(xrange(0, 5))
    featA0 = list(xrange(0, 5))
    locA1 = list(xrange(5, 10))
    featA1 = list(xrange(5, 10))

    locB0 = list(xrange(10, 15))
    featB0 = list(xrange(10, 15))
    locB1 = list(xrange(15, 20))
    featB1 = list(xrange(15, 20))

    # Learn each location for each column with several repetitions
    objectsToLearn = {"obj1": [
      {0: (locA0, featA0), 1: (locA1, featA1)},
      {0: (locB0, featB0), 1: (locB1, featB1)},
      {0: (locA0, featA0), 1: (locA1, featA1)},
      {0: (locB0, featB0), 1: (locB1, featB1)},
      {0: (locA0, featA0), 1: (locA1, featA1)},
      {0: (locB0, featB0), 1: (locB1, featB1)},
    ]}
    exp.learnObjects(objectsToLearn, reset=True)

    # Do the inference phase
    sensationsToInfer = [
      {0: (locA0, featA0), 1: (locA1, featA1)},
      {0: (locB0, featB0), 1: ([], [])},
      {0: ([], []), 1: (locA1, featA1)},
      {0: (locA0, featA0), 1: (locA1, featA1)},
    ]
    exp.infer(sensationsToInfer, objectName="obj1", reset=False)

    # Check the results
    stats = exp.getInferenceStats()
    self.assertEqual(len(stats), 1)
    self.assertEqual(stats[0]["numSteps"], 4)
    self.assertEqual(stats[0]["object"], "obj1")
    self.assertSequenceEqual(stats[0]["Overlap L2 with object C0"],
                             [10, 10, 10, 10])
    self.assertSequenceEqual(stats[0]["Overlap L2 with object C1"],
                             [10, 10, 10, 10])


  def testConsistency(self):
    """
    Test that L2 and L4 representations are consistent across different
    instantiations with the same seed.
    """
    random.seed(23)
    # Location and feature pool
    features = [_randomSDR(1024, 20) for _ in xrange(4)]
    locations = [_randomSDR(1024, 20) for _ in xrange(15)]

    # Learn 3 different objects (Can, Mug, Box)
    objectsToLearn = dict()

    # Soda can (cylinder) grasp from top.
    # Same feature at different locations, not all columns have input
    objectsToLearn["Can"] = [
      {
         0: (locations[0], features[0]),  # NW - round
         1: (locations[1], features[0]),  # N  - round
         2: (locations[2], features[0]),  # NE - round
         3: (locations[3], features[0]),  # SE - round
         4: ([], []),  # Little Finger has no input
      },
      {
         0: (locations[1], features[0]),  # N  - round
         1: (locations[2], features[0]),  # NE - round
         2: (locations[3], features[0]),  # SE - round
         3: (locations[4], features[0]),  # S  - round
         4: ([], []),  # Little Finger has no input
      },
      {
         0: (locations[2], features[0]),  # NE - round
         1: (locations[3], features[0]),  # SE - round
         2: (locations[4], features[0]),  # S  - round
         3: (locations[0], features[0]),  # NW - round
         4: ([], []),  # Little Finger has no input
      },
    ]

    # Coffee mug grasp from top
    # Same as cylinder with extra feature (handle)
    objectsToLearn["Mug"] = [
      {
         0: (locations[0], features[0]),  # NW - round
         1: (locations[1], features[1]),  # N  - handle
         2: (locations[2], features[0]),  # NE - round
         3: (locations[3], features[0]),  # SE - round
         4: (locations[4], features[0]),  # S  - round
      },
      {
        0: (locations[3], features[0]),  # SE - round
        1: (locations[0], features[0]),  # NW - round
        2: (locations[1], features[1]),  # N  - handle
        3: (locations[2], features[0]),  # NE - round
        4: (locations[4], features[0]),  # S  - round
      },
      {
        0: (locations[4], features[0]),  # S  - round
        1: (locations[3], features[0]),  # SE - round
        2: (locations[0], features[0]),  # NW - round
        3: (locations[1], features[1]),  # N  - handle
        4: (locations[2], features[0]),  # NE - round
      },
    ]

    # Box grasp from top
    # Symetrical features at different locations.
    objectsToLearn["Box"] = [
      {
         # Top/Front of the box
         0: (locations[5], features[2]),  # W1 - flat
         1: (locations[6], features[3]),  # N1 - corner
         2: (locations[7], features[3]),  # N2 - corner
         3: (locations[8], features[2]),  # E1 - flat
         4: (locations[9], features[2]),  # E2 - flat
      },
      {
         # Top/Side of the box
         0: (locations[5], features[2]),   # W1 - flat
         1: (locations[8], features[2]),   # E1 - flat
         2: (locations[9], features[2]),   # E2 - flat
         3: (locations[10], features[2]),  # E3 - flat
         4: (locations[11], features[2]),  # E4 - flat
      },
      {
         # Top/Back of the box
         0: (locations[9], features[2]),   # E2 - flat
         1: (locations[12], features[3]),  # S1 - corner
         2: (locations[13], features[3]),  # S2 - corner
         3: (locations[14], features[2]),  # W3 - flat
         4: (locations[5], features[2]),   # W1 - flat
      },
    ]

    # Create 10 experiment instances, train them on all objects and run
    # inference on one object
    numExps = 10
    exps = []
    for i in range(numExps):
      exps.append(
        l2_l4_inference.L4L2Experiment(
        "testClassification",
        numCorticalColumns=5,
        inputSize=1024,
        numInputBits=20,
        externalInputSize=1024,
        numLearningPoints=3,
        seed=23,
        )
      )

      exps[i].learnObjects(objectsToLearn)

      # Try to infer "Mug" using first learned grasp
      sensations = [
          objectsToLearn["Mug"][0]
      ]
      exps[i].sendReset()
      exps[i].infer(sensations*2, reset=False)


    # Ensure L2 and L4 representations are consistent across all experiment
    # instantiations, across all columns, and across 2 different repeats
    for i in range(2):
      for c in range(5):
        L20 = set(exps[0].getL2Representations()[c])
        for e in range(1, numExps):
          self.assertSequenceEqual(L20, set(exps[e].getL2Representations()[c]))

        L40 = set(exps[0].getL4Representations()[c])
        for e in range(numExps):
          self.assertSequenceEqual(L40, set(exps[e].getL4Representations()[c]))


  def testObjectClassificationUnit(self):
    """
    Unit Test for multi column object classification
    """
    random.seed(36)
    objectL2SDR = {
      "Can": [set(_randomSDR(4096, 40)) for _ in xrange(5)],
      "Mug": [set(_randomSDR(4096, 40)) for _ in xrange(5)],
      "Box": [set(_randomSDR(4096, 40)) for _ in xrange(5)]
    }

    with patch.object(l2_l4_inference.L4L2Experiment, "getL2Representations")\
        as mock_getL2Representations:

      exp = l2_l4_inference.L4L2Experiment(
        "testClassificationUnit",
        numCorticalColumns=5
      )
      # Replace objects L2 representations to mock learning
      exp.objectL2Representations = objectL2SDR

      # test exact match
      mock_getL2Representations.return_value = objectL2SDR["Can"]
      results = exp.getCurrentClassification()
      self.assertDictEqual(results, {"Box": 0, "Mug": 0, "Can": 1})

      # test no match
      mock_getL2Representations.return_value = [
        set(_randomSDR(4096, 40)) for _ in xrange(5)]
      results = exp.getCurrentClassification()
      self.assertDictEqual(results, {"Box": 0, "Mug": 0, "Can": 0})

      # test no touch
      mock_getL2Representations.return_value = [(), (), (), (), ()]
      results = exp.getCurrentClassification()
      self.assertDictEqual(results, {"Box": 0, "Mug": 0, "Can": 0})

      # test partial match (Mug/Can)
      mock_getL2Representations.return_value = [
        objectL2SDR["Can"][0],
        objectL2SDR["Can"][1],
        objectL2SDR["Mug"][2],
        objectL2SDR["Mug"][3],
        ()
      ]
      results = exp.getCurrentClassification()
      self.assertDictEqual(results, {"Box": 0, "Mug": 0.5, "Can": 0.5})


  @unittest.skip("Skip until network delay links is implemented (NUP-2328)")
  def testObjectClassification(self):
    """
    Test multi column object classification
    """
    random.seed(36)
    exp = l2_l4_inference.L4L2Experiment(
        "testClassification",
        numCorticalColumns=5,
        inputSize=1024,
        numInputBits=20,
        externalInputSize=1024,
        numLearningPoints=3,
        )

    # Location and feature pool
    features = [_randomSDR(1024, 20) for _ in xrange(4)]
    locations = [_randomSDR(1024, 20) for _ in xrange(15)]

    # Learn 3 different objects (Can, Mug, Box)
    objectsToLearn = dict()

    # Soda can (cylinder) grasp from top.
    # Same feature at different locations, not all columns have input
    objectsToLearn["Can"] = [
      {
         0: (locations[0], features[0]),  # NW - round
         1: (locations[1], features[0]),  # N  - round
         2: (locations[2], features[0]),  # NE - round
         3: (locations[3], features[0]),  # SE - round
         4: ([], []),  # Little Finger has no input
      },
      {
         0: (locations[1], features[0]),  # N  - round
         1: (locations[2], features[0]),  # NE - round
         2: (locations[3], features[0]),  # SE - round
         3: (locations[4], features[0]),  # S  - round
         4: ([], []),  # Little Finger has no input
      },
      {
         0: (locations[2], features[0]),  # NE - round
         1: (locations[3], features[0]),  # SE - round
         2: (locations[4], features[0]),  # S  - round
         3: (locations[0], features[0]),  # NW - round
         4: ([], []),  # Little Finger has no input
      },
    ]

    # Coffee mug grasp from top
    # Same as cylinder with extra feature (handle)
    objectsToLearn["Mug"] = [
      {
         0: (locations[0], features[0]),  # NW - round
         1: (locations[1], features[1]),  # N  - handle
         2: (locations[2], features[0]),  # NE - round
         3: (locations[3], features[0]),  # SE - round
         4: (locations[4], features[0]),  # S  - round
      },
      {
        0: (locations[3], features[0]),  # SE - round
        1: (locations[0], features[0]),  # NW - round
        2: (locations[1], features[1]),  # N  - handle
        3: (locations[2], features[0]),  # NE - round
        4: (locations[4], features[0]),  # S  - round
      },
      {
        0: (locations[4], features[0]),  # S  - round
        1: (locations[3], features[0]),  # SE - round
        2: (locations[0], features[0]),  # NW - round
        3: (locations[1], features[1]),  # N  - handle
        4: (locations[2], features[0]),  # NE - round
      },
    ]

    # Box grasp from top
    # Symetrical features at different locations.
    objectsToLearn["Box"] = [
      {
         # Top/Front of the box
         0: (locations[5], features[2]),  # W1 - flat
         1: (locations[6], features[3]),  # N1 - corner
         2: (locations[7], features[3]),  # N2 - corner
         3: (locations[8], features[2]),  # E1 - flat
         4: (locations[9], features[2]),  # E2 - flat
      },
      {
         # Top/Side of the box
         0: (locations[5], features[2]),   # W1 - flat
         1: (locations[8], features[2]),   # E1 - flat
         2: (locations[9], features[2]),   # E2 - flat
         3: (locations[10], features[2]),  # E3 - flat
         4: (locations[11], features[2]),  # E4 - flat
      },
      {
         # Top/Back of the box
         0: (locations[9], features[2]),   # E2 - flat
         1: (locations[12], features[3]),  # S1 - corner
         2: (locations[13], features[3]),  # S2 - corner
         3: (locations[14], features[2]),  # W3 - flat
         4: (locations[5], features[2]),   # W1 - flat
      },
    ]
    exp.learnObjects(objectsToLearn)

    # Try to infer "Mug" using first learned grasp
    sensations = [
        objectsToLearn["Mug"][0]
    ]
    exp.sendReset()
    exp.infer(sensations, reset=False)
    results = exp.getCurrentClassification()
    self.assertEquals(results["Mug"], 1)
    self.assertEquals(results["Box"], 0)
    self.assertEquals(results["Can"], 0)

    # Try to infer "Cylinder" using first learned grasp
    sensations = [
        objectsToLearn["Can"][0]
    ]
    exp.sendReset()
    exp.infer(sensations, reset=False)
    results = exp.getCurrentClassification()
    self.assertEquals(results["Mug"], 0)
    self.assertEquals(results["Box"], 0)
    self.assertEquals(results["Can"], 1)

    # Try to infer "Box" using first learned grasp
    sensations = [
        objectsToLearn["Box"][0]
    ]
    exp.sendReset()
    exp.infer(sensations, reset=False)
    results = exp.getCurrentClassification()
    self.assertEquals(results["Mug"], 0)
    self.assertEquals(results["Box"], 1)
    self.assertEquals(results["Can"], 0)

    # Try to infer half "Box" half "Mug" to confuse
    sensations = [
      {
        0: objectsToLearn["Box"][0][0],
        1: objectsToLearn["Box"][0][1],
        2: objectsToLearn["Mug"][0][0],
        3: objectsToLearn["Mug"][0][1],
        4: ([], []),
      }
    ]
    exp.sendReset()
    exp.infer(sensations, reset=False)
    results = exp.getCurrentClassification()
    self.assertEquals(results["Mug"], 0.5)
    self.assertEquals(results["Box"], 0.5)
    self.assertEquals(results["Can"], 0)


if __name__ == "__main__":
  unittest.main()<|MERGE_RESOLUTION|>--- conflicted
+++ resolved
@@ -21,11 +21,7 @@
 
 """Tests for l2_l4_inference module."""
 
-<<<<<<< HEAD
-import copy
-=======
 from mock import patch
->>>>>>> 98f17b9a
 import unittest
 import random
 
